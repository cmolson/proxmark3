--- conflicted
+++ resolved
@@ -204,17 +204,12 @@
 
 
 //Iclass reader flags
-<<<<<<< HEAD
 #define FLAG_ICLASS_READER_ONLY_ONCE 0x01
-#define FLAG_ICLASS_READER_GET_CC       0x02
-=======
-#define FLAG_ICLASS_READER_ONLY_ONCE    0x01
 #define FLAG_ICLASS_READER_CC       0x02
 #define FLAG_ICLASS_READER_CSN		0x04
 #define FLAG_ICLASS_READER_CONF		0x08
 #define FLAG_ICLASS_READER_AA		0x10
 
->>>>>>> 616970b3
 
 
 // CMD_DEVICE_INFO response packet has flags in arg[0], flag definitions:
