//-----------------------------------------------------------------------------
// Jonathan Westhues, Mar 2006
// Edits by Gerhard de Koning Gans, Sep 2007
//
// This code is licensed to you under the terms of the GNU GPL, version 2 or,
// at your option, any later version. See the LICENSE.txt file for the text of
// the license.
//-----------------------------------------------------------------------------
// Definitions for all the types of commands that may be sent over USB; our
// own protocol.
//-----------------------------------------------------------------------------

#ifndef __PM3_CMD_H
#define __PM3_CMD_H

#include "common.h"

// Use it e.g. when using slow links such as BT
#define USART_SLOW_LINK

#define PM3_CMD_DATA_SIZE 512
#define PM3_CMD_DATA_SIZE_MIX ( PM3_CMD_DATA_SIZE - 3 * sizeof(uint64_t) )

typedef struct {
    uint64_t cmd;
    uint64_t arg[3];
    union {
        uint8_t  asBytes[PM3_CMD_DATA_SIZE];
        uint32_t asDwords[PM3_CMD_DATA_SIZE / 4];
    } d;
} PACKED PacketCommandOLD;

typedef struct {
    uint32_t magic;
    uint16_t length : 15;  // length of the variable part, 0 if none.
    bool ng : 1;
    uint16_t cmd;
} PACKED PacketCommandNGPreamble;

#define COMMANDNG_PREAMBLE_MAGIC  0x61334d50 // PM3a
#define COMMANDNG_POSTAMBLE_MAGIC 0x3361     // a3

typedef struct {
    uint16_t crc;
} PACKED PacketCommandNGPostamble;

// For internal usage
typedef struct {
    uint16_t cmd;
    uint16_t length;
    uint32_t magic;      //  NG
    uint16_t crc;        //  NG
    uint64_t oldarg[3];  //  OLD
    union {
        uint8_t  asBytes[PM3_CMD_DATA_SIZE];
        uint32_t asDwords[PM3_CMD_DATA_SIZE / 4];
    } data;
    bool ng;             // does it store NG data or OLD data?
} PacketCommandNG;

// For reception and CRC check
typedef struct {
    PacketCommandNGPreamble pre;
    uint8_t data[PM3_CMD_DATA_SIZE];
    PacketCommandNGPostamble foopost; // Probably not at that offset!
} PACKED PacketCommandNGRaw;

typedef struct {
    uint64_t cmd;
    uint64_t arg[3];
    union {
        uint8_t  asBytes[PM3_CMD_DATA_SIZE];
        uint32_t asDwords[PM3_CMD_DATA_SIZE / 4];
    } d;
} PACKED PacketResponseOLD;

typedef struct {
    uint32_t magic;
    uint16_t length : 15;  // length of the variable part, 0 if none.
    bool ng : 1;
    int16_t  status;
    uint16_t cmd;
} PACKED PacketResponseNGPreamble;

#define RESPONSENG_PREAMBLE_MAGIC  0x62334d50 // PM3b
#define RESPONSENG_POSTAMBLE_MAGIC 0x3362     // b3

typedef struct {
    uint16_t crc;
} PACKED PacketResponseNGPostamble;

// For internal usage
typedef struct {
    uint16_t cmd;
    uint16_t length;
    uint32_t magic;      //  NG
    int16_t  status;     //  NG
    uint16_t crc;        //  NG
    uint64_t oldarg[3];  //  OLD
    union {
        uint8_t  asBytes[PM3_CMD_DATA_SIZE];
        uint32_t asDwords[PM3_CMD_DATA_SIZE / 4];
    } data;
    bool ng;             // does it store NG data or OLD data?
} PacketResponseNG;

// For reception and CRC check
typedef struct {
    PacketResponseNGPreamble pre;
    uint8_t data[PM3_CMD_DATA_SIZE];
    PacketResponseNGPostamble foopost; // Probably not at that offset!
} PACKED PacketResponseNGRaw;

// A struct used to send sample-configs over USB
typedef struct {
    int8_t decimation;
    int8_t bits_per_sample;
    int8_t averaging;
    int16_t divisor;
    int16_t trigger_threshold;
    int32_t samples_to_skip;
    bool verbose;
} PACKED sample_config;

// A struct used to send hf14a-configs over USB
typedef struct {
    int8_t forceanticol; // 0:auto 1:force executing anticol 2:force skipping anticol
    int8_t forcebcc;     // 0:expect valid BCC 1:force using computed BCC 2:force using card BCC
    int8_t forcecl2;     // 0:auto 1:force executing CL2 2:force skipping CL2
    int8_t forcecl3;     // 0:auto 1:force executing CL3 2:force skipping CL3
    int8_t forcerats;    // 0:auto 1:force executing RATS 2:force skipping RATS
} PACKED hf14a_config;

// Tracelog Header struct
typedef struct {
    uint32_t timestamp;
    uint16_t duration;
    uint16_t data_len : 15;
    bool isResponse : 1;
    uint8_t frame[];
    // data_len         bytes of data
    // ceil(data_len/8) bytes of parity
} PACKED tracelog_hdr_t;

#define TRACELOG_HDR_LEN        sizeof(tracelog_hdr_t)
#define TRACELOG_PARITY_LEN(x)  (((x)->data_len - 1) / 8 + 1)

/*
typedef struct {
    uint16_t start_gap;
    uint16_t write_gap;
    uint16_t write_0;
    uint16_t write_1;
    uint16_t read_gap;
} t55xx_config;
*/

// Extended to support 1 of 4 timing
typedef struct  {
    uint16_t start_gap;
    uint16_t write_gap;
    uint16_t write_0;
    uint16_t write_1;
    uint16_t read_gap;
    uint16_t write_2;
    uint16_t write_3;
} t55xx_config_t;

// This setup will allow for the 4 downlink modes "m" as well as other items if needed.
// Given the one struct we can then read/write to flash/client in one go.
typedef struct {
    t55xx_config_t m[4]; // mode
} t55xx_configurations_t;

/*typedef struct  {
    uint16_t start_gap [4];
    uint16_t write_gap [4];
    uint16_t write_0   [4];
    uint16_t write_1   [4];
    uint16_t write_2   [4];
    uint16_t write_3   [4];
    uint16_t read_gap  [4];
} t55xx_config;
*/
typedef struct {
    uint8_t version;
    uint32_t baudrate;
    uint32_t bigbuf_size;
    bool via_fpc                       : 1;
    bool via_usb                       : 1;
    // rdv4
    bool compiled_with_flash           : 1;
    bool compiled_with_smartcard       : 1;
    bool compiled_with_fpc_usart       : 1;
    bool compiled_with_fpc_usart_dev   : 1;
    bool compiled_with_fpc_usart_host  : 1;
    // lf
    bool compiled_with_lf              : 1;
    bool compiled_with_hitag           : 1;
    bool compiled_with_em4x50          : 1;
    bool compiled_with_em4x70          : 1;
    // hf
    bool compiled_with_hfsniff         : 1;
    bool compiled_with_hfplot          : 1;
    bool compiled_with_iso14443a       : 1;
    bool compiled_with_iso14443b       : 1;
    bool compiled_with_iso15693        : 1;
    bool compiled_with_felica          : 1;
    bool compiled_with_legicrf         : 1;
    bool compiled_with_iclass          : 1;
    bool compiled_with_nfcbarcode      : 1;
    // misc
    bool compiled_with_lcd             : 1;

    // rdv4
    bool hw_available_flash            : 1;
    bool hw_available_smartcard        : 1;
} PACKED capabilities_t;
#define CAPABILITIES_VERSION 5
extern capabilities_t pm3_capabilities;

// For CMD_LF_T55XX_WRITEBL
typedef struct {
    uint32_t data;
    uint32_t pwd;
    uint8_t blockno;
    uint8_t flags;
} PACKED t55xx_write_block_t;

typedef struct {
    uint8_t data[128];
    uint8_t bitlen;
    uint32_t time;
} PACKED t55xx_test_block_t;

// For CMD_LF_HID_SIMULATE (FSK)
typedef struct {
    uint32_t hi2;
    uint32_t hi;
    uint32_t lo;
    uint8_t longFMT;
    bool Q5;
    bool EM;
} PACKED lf_hidsim_t;

// For CMD_LF_FSK_SIMULATE (FSK)
typedef struct {
    uint8_t fchigh;
    uint8_t fclow;
    uint8_t separator;
    uint8_t clock;
    uint8_t data[];
} PACKED lf_fsksim_t;

// For CMD_LF_ASK_SIMULATE (ASK)
typedef struct {
    uint8_t encoding;
    uint8_t invert;
    uint8_t separator;
    uint8_t clock;
    uint8_t data[];
} PACKED lf_asksim_t;

// For CMD_LF_PSK_SIMULATE (PSK)
typedef struct {
    uint8_t carrier;
    uint8_t invert;
    uint8_t clock;
    uint8_t data[];
} PACKED lf_psksim_t;

// For CMD_LF_NRZ_SIMULATE (NRZ)
typedef struct {
    uint8_t invert;
    uint8_t separator;
    uint8_t clock;
    uint8_t data[];
} PACKED lf_nrzsim_t;

typedef struct {
    uint8_t blockno;
    uint8_t keytype;
    uint8_t key[6];
} PACKED mf_readblock_t;

typedef struct {
    uint8_t sectorcnt;
    uint8_t keytype;
} PACKED mfc_eload_t;

typedef struct {
    uint8_t status;
    uint8_t CSN[8];
    uint8_t CONFIG[8];
    uint8_t CC[8];
    uint8_t AIA[8];
} PACKED iclass_reader_t;

typedef struct {
    const char *desc;
    const char *value;
} PACKED ecdsa_publickey_t;


// iCLASS auth request data structure
// used with read block, dump, write block
typedef struct {
    uint8_t key[8];
    bool use_raw;
    bool use_elite;
    bool use_credit_key;
    bool use_replay;
    bool send_reply;
    bool do_auth;
    uint8_t blockno;
} PACKED iclass_auth_req_t;

// iCLASS read block response data structure
typedef struct {
    bool isOK;
    uint8_t div_key[8];
    uint8_t mac[4];
    uint8_t data[8];
} PACKED iclass_readblock_resp_t;

// iCLASS dump data structure
typedef struct {
    iclass_auth_req_t req;
    uint8_t start_block;
    uint8_t end_block;
} PACKED iclass_dump_req_t;

// iCLASS write block request data structure
typedef struct {
    iclass_auth_req_t req;
    uint8_t data[8];
} PACKED iclass_writeblock_req_t;

// iCLASS dump data structure
typedef struct {
    uint8_t blockno;
    uint8_t data[8];
} PACKED iclass_restore_item_t;

typedef struct {
    iclass_auth_req_t req;
    uint8_t item_cnt;
    iclass_restore_item_t blocks[];
} PACKED iclass_restore_req_t;


// iclass / picopass chip config structures and shared routines
typedef struct {
    uint8_t app_limit;      //[8]
    uint8_t otp[2];         //[9-10]
    uint8_t block_writelock;//[11]
    uint8_t chip_config;    //[12]
    uint8_t mem_config;     //[13]
    uint8_t eas;            //[14]
    uint8_t fuses;          //[15]
} PACKED picopass_conf_block_t;

// iCLASS secure mode memory mapping
typedef struct {
    uint8_t csn[8];
    picopass_conf_block_t conf;
    uint8_t epurse[8];
    uint8_t key_d[8];
    uint8_t key_c[8];
    uint8_t app_issuer_area[8];
} PACKED picopass_hdr;

// iCLASS non-secure mode memory mapping
typedef struct {
    uint8_t csn[8];
    picopass_conf_block_t conf;
    uint8_t app_issuer_area[8];
} PACKED picopass_ns_hdr;


typedef struct {
    uint16_t delay_us;
    bool on;
    bool off;
} PACKED tearoff_params_t;

// For the bootloader
#define CMD_DEVICE_INFO                                                   0x0000
//#define CMD_SETUP_WRITE                                                   0x0001
#define CMD_FINISH_WRITE                                                  0x0003
#define CMD_HARDWARE_RESET                                                0x0004
#define CMD_START_FLASH                                                   0x0005
#define CMD_CHIP_INFO                                                     0x0006
#define CMD_BL_VERSION                                                    0x0007
#define CMD_NACK                                                          0x00fe
#define CMD_ACK                                                           0x00ff

// For general mucking around
#define CMD_DEBUG_PRINT_STRING                                            0x0100
#define CMD_DEBUG_PRINT_INTEGERS                                          0x0101
#define CMD_DEBUG_PRINT_BYTES                                             0x0102
#define CMD_LCD_RESET                                                     0x0103
#define CMD_LCD                                                           0x0104
#define CMD_BUFF_CLEAR                                                    0x0105
#define CMD_READ_MEM                                                      0x0106
#define CMD_VERSION                                                       0x0107
#define CMD_STATUS                                                        0x0108
#define CMD_PING                                                          0x0109
#define CMD_DOWNLOAD_EML_BIGBUF                                           0x0110
#define CMD_DOWNLOADED_EML_BIGBUF                                         0x0111
#define CMD_CAPABILITIES                                                  0x0112
#define CMD_QUIT_SESSION                                                  0x0113
#define CMD_SET_DBGMODE                                                   0x0114
#define CMD_STANDALONE                                                    0x0115
#define CMD_WTX                                                           0x0116
#define CMD_TIA                                                           0x0117
#define CMD_BREAK_LOOP                                                    0x0118
#define CMD_SET_TEAROFF                                                   0x0119

// RDV40, Flash memory operations
#define CMD_FLASHMEM_WRITE                                                0x0121
#define CMD_FLASHMEM_WIPE                                                 0x0122
#define CMD_FLASHMEM_DOWNLOAD                                             0x0123
#define CMD_FLASHMEM_DOWNLOADED                                           0x0124
#define CMD_FLASHMEM_INFO                                                 0x0125
#define CMD_FLASHMEM_SET_SPIBAUDRATE                                      0x0126

// RDV40, High level flashmem SPIFFS Manipulation
// ALL function will have a lazy or Safe version
// that will be handled as argument of safety level [0..2] respectiveley normal / lazy / safe
// However as how design is, MOUNT and UNMOUNT only need/have lazy as safest level so a safe level will still execute a lazy version
// see spiffs.c for more about the normal/lazy/safety information)
#define CMD_SPIFFS_MOUNT                                                  0x0130
#define CMD_SPIFFS_UNMOUNT                                                0x0131
#define CMD_SPIFFS_WRITE                                                  0x0132

// We take +0x1000 when having a variant of similar function (todo : make it an argument!)
#define CMD_SPIFFS_APPEND                                                 0x1132

#define CMD_SPIFFS_READ                                                   0x0133
//We use no open/close instruction, as they are handled internally.
#define CMD_SPIFFS_REMOVE                                                 0x0134
#define CMD_SPIFFS_RM                                                     CMD_SPIFFS_REMOVE
#define CMD_SPIFFS_RENAME                                                 0x0135
#define CMD_SPIFFS_MV                                                     CMD_SPIFFS_RENAME
#define CMD_SPIFFS_COPY                                                   0x0136
#define CMD_SPIFFS_CP                                                     CMD_SPIFFS_COPY
#define CMD_SPIFFS_STAT                                                   0x0137
#define CMD_SPIFFS_FSTAT                                                  0x0138
#define CMD_SPIFFS_INFO                                                   0x0139
#define CMD_SPIFFS_FORMAT                                                 CMD_FLASHMEM_WIPE

#define CMD_SPIFFS_WIPE                                                   0x013A

// This take a +0x2000 as they are high level helper and special functions
// As the others, they may have safety level argument if it makkes sense
#define CMD_SPIFFS_PRINT_TREE                                             0x2130
#define CMD_SPIFFS_GET_TREE                                               0x2131
#define CMD_SPIFFS_TEST                                                   0x2132
#define CMD_SPIFFS_PRINT_FSINFO                                           0x2133
#define CMD_SPIFFS_DOWNLOAD                                               0x2134
#define CMD_SPIFFS_DOWNLOADED                                             0x2135
#define CMD_SPIFFS_CHECK                                                  0x3000
// more ?


// RDV40,  Smart card operations
#define CMD_SMART_RAW                                                     0x0140
#define CMD_SMART_UPGRADE                                                 0x0141
#define CMD_SMART_UPLOAD                                                  0x0142
#define CMD_SMART_ATR                                                     0x0143
#define CMD_SMART_SETBAUD                                                 0x0144
#define CMD_SMART_SETCLOCK                                                0x0145

// RDV40,  FPC USART
#define CMD_USART_RX                                                      0x0160
#define CMD_USART_TX                                                      0x0161
#define CMD_USART_TXRX                                                    0x0162
#define CMD_USART_CONFIG                                                  0x0163

// For low-frequency tags
#define CMD_LF_TI_READ                                                    0x0202
#define CMD_LF_TI_WRITE                                                   0x0203
#define CMD_LF_ACQ_RAW_ADC                                                0x0205
#define CMD_LF_MOD_THEN_ACQ_RAW_ADC                                       0x0206
#define CMD_DOWNLOAD_BIGBUF                                               0x0207
#define CMD_DOWNLOADED_BIGBUF                                             0x0208
#define CMD_LF_UPLOAD_SIM_SAMPLES                                         0x0209
#define CMD_LF_SIMULATE                                                   0x020A
#define CMD_LF_HID_WATCH                                                  0x020B
#define CMD_LF_HID_SIMULATE                                               0x020C
#define CMD_LF_SET_DIVISOR                                                0x020D
#define CMD_LF_SIMULATE_BIDIR                                             0x020E
#define CMD_SET_ADC_MUX                                                   0x020F
#define CMD_LF_HID_CLONE                                                  0x0210
#define CMD_LF_EM410X_WRITE                                               0x0211
#define CMD_LF_T55XX_READBL                                               0x0214
#define CMD_LF_T55XX_WRITEBL                                              0x0215
#define CMD_LF_T55XX_RESET_READ                                           0x0216
#define CMD_LF_PCF7931_READ                                               0x0217
#define CMD_LF_PCF7931_WRITE                                              0x0223
#define CMD_LF_EM4X_LOGIN                                                 0x0229
#define CMD_LF_EM4X_READWORD                                              0x0218
#define CMD_LF_EM4X_WRITEWORD                                             0x0219
#define CMD_LF_EM4X_PROTECTWORD                                           0x021B
#define CMD_LF_EM4X_BF                                                    0x022A
#define CMD_LF_IO_WATCH                                                   0x021A
#define CMD_LF_EM410X_WATCH                                               0x021C
#define CMD_LF_EM4X50_INFO                                                0x0240
#define CMD_LF_EM4X50_WRITE                                               0x0241
#define CMD_LF_EM4X50_WRITEPWD                                            0x0242
#define CMD_LF_EM4X50_READ                                                0x0243
<<<<<<< HEAD
#define CMD_LF_EM4X50_WIPE                                                0x0244
#define CMD_LF_EM4X70_INFO                                                0x0250

=======
#define CMD_LF_EM4X50_BRUTE                                               0x0245
#define CMD_LF_EM4X50_LOGIN                                               0x0246
#define CMD_LF_EM4X50_SIM                                                 0x0250
#define CMD_LF_EM4X50_READER                                              0x0251
#define CMD_LF_EM4X50_ESET                                                0x0252
#define CMD_LF_EM4X50_CHK                                                 0x0253
>>>>>>> 3329e363
// Sampling configuration for LF reader/sniffer
#define CMD_LF_SAMPLING_SET_CONFIG                                        0x021D
#define CMD_LF_FSK_SIMULATE                                               0x021E
#define CMD_LF_ASK_SIMULATE                                               0x021F
#define CMD_LF_PSK_SIMULATE                                               0x0220
#define CMD_LF_NRZ_SIMULATE                                               0x0232
#define CMD_LF_AWID_WATCH                                                 0x0221
#define CMD_LF_VIKING_CLONE                                               0x0222
#define CMD_LF_T55XX_WAKEUP                                               0x0224
#define CMD_LF_COTAG_READ                                                 0x0225
#define CMD_LF_T55XX_SET_CONFIG                                           0x0226
#define CMD_LF_SAMPLING_PRINT_CONFIG                                      0x0227
#define CMD_LF_SAMPLING_GET_CONFIG                                        0x0228

#define CMD_LF_T55XX_CHK_PWDS                                             0x0230
#define CMD_LF_T55XX_DANGERRAW                                            0x0231

/* CMD_SET_ADC_MUX: ext1 is 0 for lopkd, 1 for loraw, 2 for hipkd, 3 for hiraw */

// For the 13.56 MHz tags
#define CMD_HF_ISO15693_ACQ_RAW_ADC                                       0x0300
#define CMD_HF_SRI_READ                                                   0x0303
#define CMD_HF_ISO14443B_COMMAND                                          0x0305
#define CMD_HF_ISO15693_READER                                            0x0310
#define CMD_HF_ISO15693_SIMULATE                                          0x0311
#define CMD_HF_ISO15693_SNIFF                                             0x0312
#define CMD_HF_ISO15693_COMMAND                                           0x0313
#define CMD_HF_ISO15693_FINDAFI                                           0x0315
#define CMD_HF_ISO15693_CSETUID                                           0x0316

#define CMD_LF_SNIFF_RAW_ADC                                              0x0360

// For Hitag2 transponders
#define CMD_LF_HITAG_SNIFF                                                0x0370
#define CMD_LF_HITAG_SIMULATE                                             0x0371
#define CMD_LF_HITAG_READER                                               0x0372

// For HitagS
#define CMD_LF_HITAGS_TEST_TRACES                                         0x0367
#define CMD_LF_HITAGS_SIMULATE                                            0x0368
#define CMD_LF_HITAGS_READ                                                0x0373
#define CMD_LF_HITAGS_WRITE                                               0x0375

#define CMD_HF_ISO14443A_ANTIFUZZ                                         0x0380
#define CMD_HF_ISO14443B_SIMULATE                                         0x0381
#define CMD_HF_ISO14443B_SNIFF                                            0x0382

#define CMD_HF_ISO14443A_SNIFF                                            0x0383
#define CMD_HF_ISO14443A_SIMULATE                                         0x0384

#define CMD_HF_ISO14443A_READER                                           0x0385

#define CMD_HF_LEGIC_SIMULATE                                             0x0387
#define CMD_HF_LEGIC_READER                                               0x0388
#define CMD_HF_LEGIC_WRITER                                               0x0389

#define CMD_HF_EPA_COLLECT_NONCE                                          0x038A
#define CMD_HF_EPA_REPLAY                                                 0x038B

#define CMD_HF_LEGIC_INFO                                                 0x03BC
#define CMD_HF_LEGIC_ESET                                                 0x03BD

// iCLASS / Picopass
#define CMD_HF_ICLASS_READCHECK                                           0x038F
#define CMD_HF_ICLASS_DUMP                                                0x0391
#define CMD_HF_ICLASS_SNIFF                                               0x0392
#define CMD_HF_ICLASS_SIMULATE                                            0x0393
#define CMD_HF_ICLASS_READER                                              0x0394
#define CMD_HF_ICLASS_READBL                                              0x0396
#define CMD_HF_ICLASS_WRITEBL                                             0x0397
#define CMD_HF_ICLASS_EML_MEMSET                                          0x0398
#define CMD_HF_ICLASS_AUTH                                                0x0399
#define CMD_HF_ICLASS_CHKKEYS                                             0x039A
#define CMD_HF_ICLASS_RESTORE                                             0x039B

// For ISO1092 / FeliCa
#define CMD_HF_FELICA_SIMULATE                                            0x03A0
#define CMD_HF_FELICA_SNIFF                                               0x03A1
#define CMD_HF_FELICA_COMMAND                                             0x03A2
//temp
#define CMD_HF_FELICALITE_DUMP                                            0x03AA
#define CMD_HF_FELICALITE_SIMULATE                                        0x03AB

// For 14a config
#define CMD_HF_ISO14443A_PRINT_CONFIG                                     0x03B0
#define CMD_HF_ISO14443A_GET_CONFIG                                       0x03B1
#define CMD_HF_ISO14443A_SET_CONFIG                                       0x03B2

// For measurements of the antenna tuning
#define CMD_MEASURE_ANTENNA_TUNING                                        0x0400
#define CMD_MEASURE_ANTENNA_TUNING_HF                                     0x0401
#define CMD_MEASURE_ANTENNA_TUNING_LF                                     0x0402
#define CMD_LISTEN_READER_FIELD                                           0x0420
#define CMD_HF_DROPFIELD                                                  0x0430

// For direct FPGA control
#define CMD_FPGA_MAJOR_MODE_OFF                                           0x0500

// For mifare commands
#define CMD_HF_MIFARE_EML_MEMCLR                                          0x0601
#define CMD_HF_MIFARE_EML_MEMSET                                          0x0602
#define CMD_HF_MIFARE_EML_MEMGET                                          0x0603
#define CMD_HF_MIFARE_EML_LOAD                                            0x0604

// magic chinese card commands
#define CMD_HF_MIFARE_CSETBL                                              0x0605
#define CMD_HF_MIFARE_CGETBL                                              0x0606
#define CMD_HF_MIFARE_CIDENT                                              0x0607

#define CMD_HF_MIFARE_SIMULATE                                            0x0610

#define CMD_HF_MIFARE_READER                                              0x0611
#define CMD_HF_MIFARE_NESTED                                              0x0612
#define CMD_HF_MIFARE_ACQ_ENCRYPTED_NONCES                                0x0613
#define CMD_HF_MIFARE_ACQ_NONCES                                          0x0614
#define CMD_HF_MIFARE_STATIC_NESTED                                       0x0615

#define CMD_HF_MIFARE_READBL                                              0x0620
#define CMD_HF_MIFAREU_READBL                                             0x0720
#define CMD_HF_MIFARE_READSC                                              0x0621
#define CMD_HF_MIFAREU_READCARD                                           0x0721
#define CMD_HF_MIFARE_WRITEBL                                             0x0622
#define CMD_HF_MIFAREU_WRITEBL                                            0x0722
#define CMD_HF_MIFAREU_WRITEBL_COMPAT                                     0x0723

#define CMD_HF_MIFARE_CHKKEYS                                             0x0623
#define CMD_HF_MIFARE_SETMOD                                              0x0624
#define CMD_HF_MIFARE_CHKKEYS_FAST                                        0x0625
#define CMD_HF_MIFARE_CHKKEYS_FILE                                        0x0626

#define CMD_HF_MIFARE_SNIFF                                               0x0630
#define CMD_HF_MIFARE_MFKEY                                               0x0631
#define CMD_HF_MIFARE_PERSONALIZE_UID                                     0x0632

//ultralightC
#define CMD_HF_MIFAREUC_AUTH                                              0x0724
//0x0725 and 0x0726 no longer used
#define CMD_HF_MIFAREUC_SETPWD                                            0x0727

// mifare desfire
#define CMD_HF_DESFIRE_READBL                                             0x0728
#define CMD_HF_DESFIRE_WRITEBL                                            0x0729
#define CMD_HF_DESFIRE_AUTH1                                              0x072a
#define CMD_HF_DESFIRE_AUTH2                                              0x072b
#define CMD_HF_DESFIRE_READER                                             0x072c
#define CMD_HF_DESFIRE_INFO                                               0x072d
#define CMD_HF_DESFIRE_COMMAND                                            0x072e

#define CMD_HF_MIFARE_NACK_DETECT                                         0x0730
#define CMD_HF_MIFARE_STATIC_NONCE                                        0x0731

// MFU OTP TearOff
#define CMD_HF_MFU_OTP_TEAROFF                                            0x0740
// MFU_Ev1 Counter TearOff
#define CMD_HF_MFU_COUNTER_TEAROFF                                        0x0741


#define CMD_HF_SNIFF                                                      0x0800
#define CMD_HF_PLOT                                                       0x0801

// Fpga plot download
#define CMD_FPGAMEM_DOWNLOAD                                              0x0802
#define CMD_FPGAMEM_DOWNLOADED                                            0x0803

// For ThinFilm Kovio
#define CMD_HF_THINFILM_READ                                              0x0810
#define CMD_HF_THINFILM_SIMULATE                                          0x0811

//For Atmel CryptoRF
#define CMD_HF_CRYPTORF_SIM                                               0x0820

// Gen 3 magic cards
#define CMD_HF_MIFARE_GEN3UID                                             0x0850
#define CMD_HF_MIFARE_GEN3BLK                                             0x0851
#define CMD_HF_MIFARE_GEN3FREEZ                                           0x0852

#define CMD_UNKNOWN                                                       0xFFFF

//Mifare simulation flags
#define FLAG_INTERACTIVE        0x01
#define FLAG_4B_UID_IN_DATA     0x02
#define FLAG_7B_UID_IN_DATA     0x04
#define FLAG_10B_UID_IN_DATA    0x08
#define FLAG_UID_IN_EMUL        0x10
#define FLAG_NR_AR_ATTACK       0x20
#define FLAG_MF_MINI            0x80
#define FLAG_MF_1K              0x100
#define FLAG_MF_2K              0x200
#define FLAG_MF_4K              0x400
#define FLAG_FORCED_ATQA        0x800
#define FLAG_FORCED_SAK         0x1000

// iCLASS reader flags
#define FLAG_ICLASS_READER_INIT        0x01
#define FLAG_ICLASS_READER_CLEARTRACE  0x02
#define FLAG_ICLASS_READER_ONLY_ONCE   0x04
#define FLAG_ICLASS_READER_CREDITKEY   0x08
#define FLAG_ICLASS_READER_AIA         0x10

// iCLASS reader status flags
#define FLAG_ICLASS_CSN         0x01
#define FLAG_ICLASS_CC          0x02
#define FLAG_ICLASS_CONF        0x04
#define FLAG_ICLASS_AIA         0x08

// iCLASS simulation modes
#define ICLASS_SIM_MODE_CSN                   0
#define ICLASS_SIM_MODE_CSN_DEFAULT           1
#define ICLASS_SIM_MODE_READER_ATTACK         2
#define ICLASS_SIM_MODE_FULL                  3
#define ICLASS_SIM_MODE_READER_ATTACK_KEYROLL 4
#define ICLASS_SIM_MODE_EXIT_AFTER_MAC        5  // note: device internal only
#define ICLASS_SIM_MODE_CONFIG_CARD           6

#define MODE_SIM_CSN        0
#define MODE_EXIT_AFTER_MAC 1
#define MODE_FULLSIM        2

// Static Nonce detection
#define NONCE_FAIL      0x01
#define NONCE_NORMAL    0x02
#define NONCE_STATIC    0x03

// Dbprintf flags
#define FLAG_RAWPRINT    0x00
#define FLAG_LOG         0x01
#define FLAG_NEWLINE     0x02
#define FLAG_INPLACE     0x04
#define FLAG_ANSI        0x08

// Error codes                          Usages:

// Success, transfer nonces            pm3:        Sending nonces back to client
#define PM3_SNONCES             1
// Success (no error)
#define PM3_SUCCESS             0

// Undefined error
#define PM3_EUNDEF             -1
// Invalid argument(s)                  client:     user input parsing
#define PM3_EINVARG            -2
// Operation not supported by device    client/pm3: probably only on pm3 once client becomes universal
#define PM3_EDEVNOTSUPP        -3
// Operation timed out                  client:     no response in time from pm3
#define PM3_ETIMEOUT           -4
// Operation aborted (by user)          client/pm3: kbd/button pressed
#define PM3_EOPABORTED         -5
// Not (yet) implemented                client/pm3: TBD place holder
#define PM3_ENOTIMPL           -6
// Error while RF transmission          client/pm3: fail between pm3 & card
#define PM3_ERFTRANS           -7
// Input / output error                 pm3:        error in client frame reception
#define PM3_EIO                -8
// Buffer overflow                      client/pm3: specified buffer too large for the operation
#define PM3_EOVFLOW            -9
// Software error                       client/pm3: e.g. error in parsing some data
#define PM3_ESOFT             -10
// Flash error                          client/pm3: error in RDV4 Flash operation
#define PM3_EFLASH            -11
// Memory allocation error              client:     error in memory allocation (maybe also for pm3 BigBuff?)
#define PM3_EMALLOC           -12
// File error                           client:     error related to file access on host
#define PM3_EFILE             -13
// Generic TTY error
#define PM3_ENOTTY            -14
// Initialization error                 pm3:        error related to trying to initialize the pm3 / fpga for different operations
#define PM3_EINIT             -15
// Expected a different answer error    client/pm3: error when expecting one answer and got another one
#define PM3_EWRONGANSWER      -16
// Memory out-of-bounds error           client/pm3: error when a read/write is outside the expected array
#define PM3_EOUTOFBOUND       -17
// exchange with card error             client/pm3: error when cant get answer from card or got an incorrect answer
#define PM3_ECARDEXCHANGE     -18

// Failed to create APDU,
#define PM3_EAPDU_ENCODEFAIL  -19
// APDU responded with a failure code
#define PM3_EAPDU_FAIL        -20

// execute pm3 cmd failed               client/pm3: when one of our pm3 cmd tries and fails. opposite from PM3_SUCCESS
#define PM3_EFAILED           -21
// partial success                      client/pm3: when trying to dump a tag and fails on some blocks.  Partial dump.
#define PM3_EPARTIAL          -22
// tearoff occured                      client/pm3: when a tearoff hook was called and a tearoff actually happened
#define PM3_ETEAROFF          -23

// Got bad CRC                          client/pm3: error in transfer of data,  crc mismatch.
#define PM3_ECRC              -24

// No data                              pm3:        no data available, no host frame available (not really an error)
#define PM3_ENODATA           -98
// Quit program                         client:     reserved, order to quit the program
#define PM3_EFATAL            -99

// LF
#define LF_FREQ2DIV(f) ((int)(((12000.0 + (f)/2.0)/(f))-1))
#define LF_DIVISOR_125 LF_FREQ2DIV(125)
#define LF_DIVISOR_134 LF_FREQ2DIV(134.2)
#define LF_DIV2FREQ(d) (12000.0/((d)+1))
#define LF_CMDREAD_MAX_EXTRA_SYMBOLS 4

// Receiving from USART need more than 30ms as we used on USB
// else we get errors about partial packet reception
// FTDI   9600 hw status        -> we need 20ms
// FTDI 115200 hw status        -> we need 50ms
// FTDI 460800 hw status        -> we need 30ms
// BT   115200 hf mf fchk 1 dic -> we need 140ms
// all zero's configure: no timeout for read/write used.
// took settings from libnfc/buses/uart.c

// uart_windows.c & uart_posix.c
# define UART_FPC_CLIENT_RX_TIMEOUT_MS  200
# define UART_USB_CLIENT_RX_TIMEOUT_MS  20
# define UART_TCP_CLIENT_RX_TIMEOUT_MS  500


// CMD_DEVICE_INFO response packet has flags in arg[0], flag definitions:
/* Whether a bootloader that understands the common_area is present */
#define DEVICE_INFO_FLAG_BOOTROM_PRESENT             (1<<0)

/* Whether a osimage that understands the common_area is present */
#define DEVICE_INFO_FLAG_OSIMAGE_PRESENT             (1<<1)

/* Set if the bootloader is currently executing */
#define DEVICE_INFO_FLAG_CURRENT_MODE_BOOTROM        (1<<2)

/* Set if the OS is currently executing */
#define DEVICE_INFO_FLAG_CURRENT_MODE_OS             (1<<3)

/* Set if this device understands the extend start flash command */
#define DEVICE_INFO_FLAG_UNDERSTANDS_START_FLASH     (1<<4)

/* Set if this device understands the chip info command */
#define DEVICE_INFO_FLAG_UNDERSTANDS_CHIP_INFO       (1<<5)

/* Set if this device understands the version command */
#define DEVICE_INFO_FLAG_UNDERSTANDS_VERSION         (1<<6)

#define BL_VERSION_MAJOR(version) ((uint32_t)(version) >> 22)
#define BL_VERSION_MINOR(version) (((uint32_t)(version) >> 12) & 0x3ff)
#define BL_VERSION_PATCH(version) ((uint32_t)(version) & 0xfff)
#define BL_MAKE_VERSION(major, minor, patch) (((major) << 22) | ((minor) << 12) | (patch))
// Some boundaries to distinguish valid versions from corrupted info
#define BL_VERSION_FIRST_MAJOR    1
#define BL_VERSION_LAST_MAJOR     99
#define BL_VERSION_INVALID  0
// Different versions here. Each version should increase the numbers
#define BL_VERSION_1_0_0    BL_MAKE_VERSION(1, 0, 0)


/* CMD_START_FLASH may have three arguments: start of area to flash,
   end of area to flash, optional magic.
   The bootrom will not allow to overwrite itself unless this magic
   is given as third parameter */

#define START_FLASH_MAGIC 0x54494f44 // 'DOIT'

#endif<|MERGE_RESOLUTION|>--- conflicted
+++ resolved
@@ -510,18 +510,13 @@
 #define CMD_LF_EM4X50_WRITE                                               0x0241
 #define CMD_LF_EM4X50_WRITEPWD                                            0x0242
 #define CMD_LF_EM4X50_READ                                                0x0243
-<<<<<<< HEAD
-#define CMD_LF_EM4X50_WIPE                                                0x0244
-#define CMD_LF_EM4X70_INFO                                                0x0250
-
-=======
 #define CMD_LF_EM4X50_BRUTE                                               0x0245
 #define CMD_LF_EM4X50_LOGIN                                               0x0246
 #define CMD_LF_EM4X50_SIM                                                 0x0250
 #define CMD_LF_EM4X50_READER                                              0x0251
 #define CMD_LF_EM4X50_ESET                                                0x0252
 #define CMD_LF_EM4X50_CHK                                                 0x0253
->>>>>>> 3329e363
+#define CMD_LF_EM4X70_INFO                                                0x0260
 // Sampling configuration for LF reader/sniffer
 #define CMD_LF_SAMPLING_SET_CONFIG                                        0x021D
 #define CMD_LF_FSK_SIMULATE                                               0x021E
