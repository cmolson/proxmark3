//-----------------------------------------------------------------------------
// Copyright (C) 2010 iZsh <izsh at fail0verflow.com>
//
// This code is licensed to you under the terms of the GNU GPL, version 2 or,
// at your option, any later version. See the LICENSE.txt file for the text of
// the license.
//-----------------------------------------------------------------------------
// Main command parser entry point
//-----------------------------------------------------------------------------

#include <stdio.h>
#include <stdlib.h>
#include <unistd.h>
#include <string.h>
#include "sleep.h"
#include "cmdparser.h"
#include "proxmark3.h"
#include "data.h"
#include "usb_cmd.h"
#include "ui.h"
#include "cmdhf.h"
#include "cmddata.h"
#include "cmdhw.h"
#include "cmdlf.h"
#include "cmdmain.h"
#include "util.h"
#include "cmdscript.h"
#include "cmdcrc.h"


unsigned int current_command = CMD_UNKNOWN;

static int CmdHelp(const char *Cmd);
static int CmdQuit(const char *Cmd);
static int CmdRev(const char *Cmd);

//For storing command that are received from the device
#define CMD_BUFFER_SIZE 50
static UsbCommand cmdBuffer[CMD_BUFFER_SIZE];
//Points to the next empty position to write to
static int cmd_head;//Starts as 0
//Points to the position of the last unread command
static int cmd_tail;//Starts as 0

static command_t CommandTable[] = 
{
	{"help",	CmdHelp,	1, "This help. Use '<command> help' for details of a particular command."},
	{"data",	CmdData,	1, "{ Plot window / data buffer manipulation... }"},
	{"hf",		CmdHF,		1, "{ High Frequency commands... }"},
	{"hw",		CmdHW,		1, "{ Hardware commands... }"},
	{"lf",		CmdLF,		1, "{ Low Frequency commands... }"},
	{"reveng",	CmdRev, 	1, "Crc calculations from the software reveng 1.30"},
	{"script",	CmdScript,	1, "{ Scripting commands }"},
	{"quit",	CmdQuit,	1, "Exit program"},
	{"exit",	CmdQuit,	1, "Exit program"},
	{NULL, NULL, 0, NULL}
};

command_t* getTopLevelCommandTable()
{
  return CommandTable;
}
int CmdHelp(const char *Cmd)
{
  CmdsHelp(CommandTable);
  return 0;
}

int CmdQuit(const char *Cmd)
{
  return 99;
}

int CmdRev(const char *Cmd)
{
  CmdCrc(Cmd);
  return 0;
}
/**
 * @brief This method should be called when sending a new command to the pm3. In case any old
 *  responses from previous commands are stored in the buffer, a call to this method should clear them.
 *  A better method could have been to have explicit command-ACKS, so we can know which ACK goes to which
 *  operation. Right now we'll just have to live with this.
 */
void clearCommandBuffer()
{
    //This is a very simple operation
    cmd_tail = cmd_head;
}

/**
 * @brief storeCommand stores a USB command in a circular buffer
 * @param UC
 */
void storeCommand(UsbCommand *command)
{
    if( ( cmd_head+1) % CMD_BUFFER_SIZE == cmd_tail)
    {
        //If these two are equal, we're about to overwrite in the
        // circular buffer.
        PrintAndLog("WARNING: Command buffer about to overwrite command! This needs to be fixed!");
    }
    //Store the command at the 'head' location
    UsbCommand* destination = &cmdBuffer[cmd_head];
    memcpy(destination, command, sizeof(UsbCommand));

    cmd_head = (cmd_head +1) % CMD_BUFFER_SIZE; //increment head and wrap

}
/**
 * @brief getCommand gets a command from an internal circular buffer.
 * @param response location to write command
 * @return 1 if response was returned, 0 if nothing has been received
 */
int getCommand(UsbCommand* response)
{
    //If head == tail, there's nothing to read, or if we just got initialized
    if(cmd_head == cmd_tail)  return 0;

    //Pick out the next unread command
    UsbCommand* last_unread = &cmdBuffer[cmd_tail];
    memcpy(response, last_unread, sizeof(UsbCommand));

    //Increment tail - this is a circular buffer, so modulo buffer size
    cmd_tail = (cmd_tail +1 ) % CMD_BUFFER_SIZE;

    return 1;
}

/**
 * Waits for a certain response type. This method waits for a maximum of
 * ms_timeout milliseconds for a specified response command.
 *@brief WaitForResponseTimeout
 * @param cmd command to wait for
 * @param response struct to copy received command into.
 * @param ms_timeout
 * @return true if command was returned, otherwise false
 */
bool WaitForResponseTimeout(uint32_t cmd, UsbCommand* response, size_t ms_timeout) {
  
	UsbCommand resp;

	if (response == NULL)
		response = &resp;

	// Wait until the command is received
	for ( size_t dm_seconds = 0; dm_seconds < ms_timeout/10; dm_seconds++ ) {

		while( getCommand(response) ) {
			if(response->cmd == cmd)
				return true;			
		}

		msleep(10); // XXX ugh
		if (dm_seconds == 200) { // Two seconds elapsed
			PrintAndLog("Waiting for a response from the proxmark...");
			PrintAndLog("Don't forget to cancel its operation first by pressing on the button");
		}
	}
	return false;
}

bool WaitForResponse(uint32_t cmd, UsbCommand* response) {
	return WaitForResponseTimeout(cmd, response, -1);
}

//-----------------------------------------------------------------------------
// Entry point into our code: called whenever the user types a command and
// then presses Enter, which the full command line that they typed.
//-----------------------------------------------------------------------------
int CommandReceived(char *Cmd) {
	return CmdsParse(CommandTable, Cmd);
}

//-----------------------------------------------------------------------------
// Entry point into our code: called whenever we received a packet over USB
// that we weren't necessarily expecting, for example a debug print.
//-----------------------------------------------------------------------------
void UsbCommandReceived(UsbCommand *UC)
{
	switch(UC->cmd) {
		// First check if we are handling a debug message
		case CMD_DEBUG_PRINT_STRING: {
			char s[USB_CMD_DATA_SIZE+1];
<<<<<<< HEAD
			memset(s, 0x00, sizeof(s));
			size_t len = MIN(UC->arg[0], USB_CMD_DATA_SIZE);
			memcpy(s, UC->d.asBytes, len);
			PrintAndLog("#db# %s", s);
=======
			memset(s, 0x00, sizeof(s)); 
			size_t len = MIN(UC->arg[0],USB_CMD_DATA_SIZE);
			memcpy(s, UC->d.asBytes, len);
			PrintAndLog("#db# %s", s);
			return;
>>>>>>> a9e4e78f
		} break;

		case CMD_DEBUG_PRINT_INTEGERS:
			PrintAndLog("#db# %08x, %08x, %08x", UC->arg[0], UC->arg[1], UC->arg[2]);
			break;

		case CMD_DOWNLOADED_RAW_ADC_SAMPLES_125K:
			memcpy( sample_buf + (UC->arg[0]), UC->d.asBytes, UC->arg[1]);
			break;

		default: {
			storeCommand(UC);
			break;
		}
	}
}
<|MERGE_RESOLUTION|>--- conflicted
+++ resolved
@@ -182,18 +182,11 @@
 		// First check if we are handling a debug message
 		case CMD_DEBUG_PRINT_STRING: {
 			char s[USB_CMD_DATA_SIZE+1];
-<<<<<<< HEAD
-			memset(s, 0x00, sizeof(s));
-			size_t len = MIN(UC->arg[0], USB_CMD_DATA_SIZE);
-			memcpy(s, UC->d.asBytes, len);
-			PrintAndLog("#db# %s", s);
-=======
 			memset(s, 0x00, sizeof(s)); 
 			size_t len = MIN(UC->arg[0],USB_CMD_DATA_SIZE);
 			memcpy(s, UC->d.asBytes, len);
 			PrintAndLog("#db# %s", s);
 			return;
->>>>>>> a9e4e78f
 		} break;
 
 		case CMD_DEBUG_PRINT_INTEGERS:
@@ -209,4 +202,5 @@
 			break;
 		}
 	}
-}
+
+}
