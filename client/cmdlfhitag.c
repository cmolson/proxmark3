--- conflicted
+++ resolved
@@ -344,11 +344,7 @@
 }
 
 static void printHitagConfiguration(uint8_t config) {
-<<<<<<< HEAD
-    char msg[90];
-=======
     char msg[100];
->>>>>>> 9b3cc10e
     memset(msg, 0, sizeof(msg));
     // encoding
     if (config & 0x1) {
