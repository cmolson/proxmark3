--- conflicted
+++ resolved
@@ -132,22 +132,6 @@
 #define ICLASS_CMD_SOF 0x0F
 #define ICLASS_CMD_HALT 0x00
 
-<<<<<<< HEAD
-#define iso14443_CMD_WUPA       0x52
-#define iso14443_CMD_SELECT     0x93
-#define iso14443_CMD_SELECT_2   0x95
-#define iso14443_CMD_SELECT_3   0x97
-#define iso14443_CMD_REQ        0x26
-#define iso14443_CMD_READBLOCK  0x30
-#define iso14443_CMD_WRITEBLOCK 0xA0
-#define iso14443_CMD_WRITE		0xA2
-#define iso14443_CMD_INC        0xC0
-#define iso14443_CMD_DEC        0xC1
-#define iso14443_CMD_RESTORE    0xC2
-#define iso14443_CMD_TRANSFER   0xB0
-#define iso14443_CMD_HALT       0x50
-#define iso14443_CMD_RATS       0xE0
-=======
 #define ISO14443_CMD_REQA       0x26
 #define ISO14443_CMD_READBLOCK  0x30
 #define ISO14443_CMD_WUPA       0x52
@@ -191,17 +175,7 @@
 #define ISO15693_READ_MULTI_SECSTATUS 0x2C
 
 
->>>>>>> 4df54240
-
-#define iso14443_CMD_AUTH_KEYA	0x60
-#define iso14443_CMD_AUTH_KEYB	0x61
-
-#define iso14443_CMD_AUTH_STEP1	0x1A
-#define iso14443_CMD_AUTH_STEP2	0xAA
-#define iso14443_CMD_AUTH_RESPONSE	0xAF
-
-#define CHINESE_BACKDOOR_INIT   0x40 
-#define CHINESE_BACKDOOR_STEP2   0x43 
+
 
 void annotateIso14443a(char *exp, size_t size, uint8_t* cmd, uint8_t cmdsize)
 {
@@ -230,29 +204,6 @@
 			snprintf(exp,size,"ANTICOLL-2"); break;
 		}
 	}
-<<<<<<< HEAD
-	case iso14443_CMD_SELECT_2:    snprintf(exp,size,"SELECT_2"); break;
-	case iso14443_CMD_REQ:         snprintf(exp,size,"REW"); break;
-	case iso14443_CMD_READBLOCK:   snprintf(exp,size,"READBLOCK(%d)",cmd[1]); break;
-	case iso14443_CMD_WRITEBLOCK:  snprintf(exp,size,"WRITEBLOCK(%d)",cmd[1]); break;
-	case iso14443_CMD_WRITE:	   snprintf(exp,size,"WRITE"); break;
-	case iso14443_CMD_INC:         snprintf(exp,size,"INC(%d)",cmd[1]); break;
-	case iso14443_CMD_DEC:         snprintf(exp,size,"DEC(%d)",cmd[1]); break;
-	case iso14443_CMD_RESTORE:     snprintf(exp,size,"RESTORE(%d)",cmd[1]); break;
-	case iso14443_CMD_TRANSFER:    snprintf(exp,size,"TRANSFER(%d)",cmd[1]); break;
-	case iso14443_CMD_HALT:        snprintf(exp,size,"HALT"); break;
-	case iso14443_CMD_RATS:        snprintf(exp,size,"RATS"); break;
-	
-	case iso14443_CMD_AUTH_KEYA:   snprintf(exp,size,"AUTH KEY A"); break;
-	case iso14443_CMD_AUTH_KEYB:   snprintf(exp,size,"AUTH KEY B"); break;
-	case iso14443_CMD_AUTH_STEP1:  snprintf(exp,size,"AUTH REQ NONCE"); break;
-	case iso14443_CMD_AUTH_STEP2:  snprintf(exp,size,"AUTH STEP 2"); break;
-	case iso14443_CMD_AUTH_RESPONSE:  snprintf(exp,size,"AUTH RESPONSE"); break;
-	
-	case CHINESE_BACKDOOR_INIT:    snprintf(exp,size,"BACKDOOR INIT");break;
-	case CHINESE_BACKDOOR_STEP2:    snprintf(exp,size,"BACKDOOR STEP2");break;
-	default:                       snprintf(exp,size,"?"); break;
-=======
 	case ISO14443_CMD_REQA:       snprintf(exp,size,"REQA"); break;
 	case ISO14443_CMD_READBLOCK:  snprintf(exp,size,"READBLOCK(%d)",cmd[1]); break;
 	case ISO14443_CMD_WRITEBLOCK: snprintf(exp,size,"WRITEBLOCK(%d)",cmd[1]); break;
@@ -266,22 +217,12 @@
 	case MIFARE_AUTH_KEYB:        snprintf(exp,size,"AUTH-B"); break;
 	case MIFARE_MAGICMODE:        snprintf(exp,size,"MAGIC"); break;
 	default:                      snprintf(exp,size,"?"); break;
->>>>>>> 4df54240
 	}
 	return;
 }
 
 void annotateIclass(char *exp, size_t size, uint8_t* cmd, uint8_t cmdsize)
 {
-<<<<<<< HEAD
-	if(cmdsize > 1 && cmd[0] == ICLASS_CMD_READ)
-	{
-		  snprintf(exp,size,"READ(%d)",cmd[1]);
-		  return;
-	}
-
-=======
->>>>>>> 4df54240
 	switch(cmd[0])
 	{
 	case ICLASS_CMD_ACTALL:      snprintf(exp,size,"ACTALL"); break;
@@ -314,8 +255,6 @@
 		case ISO15693_STAYQUIET           :snprintf(exp, size, "STAY_QUIET");break;
 		default:                     snprintf(exp,size,"?"); break;
 
-<<<<<<< HEAD
-=======
 		}
 	}else if(cmd[0] == 0x02)
 	{
@@ -338,7 +277,6 @@
 	}
 }
 
->>>>>>> 4df54240
 uint16_t printTraceLine(uint16_t tracepos, uint8_t* trace, bool iclass, bool showWaitCycles)
 {
 	bool isResponse;
@@ -404,7 +342,8 @@
 				// Rough guess that this is a command from the reader
 				// For iClass the command byte is not part of the CRC
 				ComputeCrc14443(CRC_ICLASS, &frame[1], data_len-3, &b1, &b2);
-			} else {
+			}
+			else {
 				// For other data.. CRC might not be applicable (UPDATE commands etc.)
 				ComputeCrc14443(CRC_ICLASS, frame, data_len-2, &b1, &b2);
 			}
@@ -424,6 +363,7 @@
 				}
 			}
 		}
+
 	}
 	char *crc = crcError ? "!crc" :"    ";
 
@@ -431,10 +371,8 @@
 
 	if(!isResponse)
 	{
-		if(iclass)
-			annotateIclass(explanation,sizeof(explanation),frame,data_len);
-		else 
-			annotateIso14443a(explanation,sizeof(explanation),frame,data_len);
+		if(iclass)	annotateIclass(explanation,sizeof(explanation),frame,data_len);
+		else annotateIso14443a(explanation,sizeof(explanation),frame,data_len);
 	}
 
 	int num_lines = (data_len - 1)/16 + 1;
