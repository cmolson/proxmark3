//-----------------------------------------------------------------------------
// Copyright (C) 2011,2012 Merlok
//
// This code is licensed to you under the terms of the GNU GPL, version 2 or,
// at your option, any later version. See the LICENSE.txt file for the text of
// the license.
//-----------------------------------------------------------------------------
// High frequency MIFARE commands
//-----------------------------------------------------------------------------

#include "cmdhfmf.h"
#include "mifare/mifare4.h"
#include "mifare/mad.h"


#define MFBLOCK_SIZE 16

#define MIFARE_4K_MAXBLOCK 256
#define MIFARE_2K_MAXBLOCK 128 
#define MIFARE_1K_MAXBLOCK 64
#define MIFARE_MINI_MAXBLOCK 20

#define MIFARE_MINI_MAXSECTOR 5
#define MIFARE_1K_MAXSECTOR 16
#define MIFARE_2K_MAXSECTOR 32
#define MIFARE_4K_MAXSECTOR 40

static int CmdHelp(const char *Cmd);

int usage_hf14_ice(void){
		PrintAndLogEx(NORMAL, "Usage:   hf mf ice [l] <limit> [f] <name>");
		PrintAndLogEx(NORMAL, "  h            this help");
		PrintAndLogEx(NORMAL, "  l <limit>    nonces to be collected");
		PrintAndLogEx(NORMAL, "  f <name>     save nonces to <name> instead of hf-mf-<UID>-nonces.bin");
		PrintAndLogEx(NORMAL, "");
		PrintAndLogEx(NORMAL, "Examples:");
		PrintAndLogEx(NORMAL, "         hf mf ice");
		PrintAndLogEx(NORMAL, "         hf mf ice f nonces.bin");
		return 0;
}

int usage_hf14_dump(void){
		PrintAndLogEx(NORMAL, "Usage:   hf mf dump [card memory] k <name> f <name>");
		PrintAndLogEx(NORMAL, "  [card memory]: 0 = 320 bytes (Mifare Mini), 1 = 1K (default), 2 = 2K, 4 = 4K");
		PrintAndLogEx(NORMAL, "  k <name>     : key filename, if no <name> given, UID will be used as filename");
		PrintAndLogEx(NORMAL, "  f <name>     : data filename, if no <name> given, UID will be used as filename");
		PrintAndLogEx(NORMAL, "");
		PrintAndLogEx(NORMAL, "Examples:");
		PrintAndLogEx(NORMAL, "         hf mf dump");
		PrintAndLogEx(NORMAL, "         hf mf dump 4");
		return 0;
}

int usage_hf14_mifare(void){
	PrintAndLogEx(NORMAL, "Usage:  hf mf darkside [h] <block number> <A|B>");
	PrintAndLogEx(NORMAL, "Options:");
	PrintAndLogEx(NORMAL, "      h               this help");
	PrintAndLogEx(NORMAL, "      <block number>  (Optional) target other block");
	PrintAndLogEx(NORMAL, "      <A|B>           (optional) target key type");
	PrintAndLogEx(NORMAL, "Examples:");
	PrintAndLogEx(NORMAL, "           hf mf darkside");
	PrintAndLogEx(NORMAL, "           hf mf darkside 16");
	PrintAndLogEx(NORMAL, "           hf mf darkside 16 B");
	return 0;
}
int usage_hf14_mf1ksim(void){
	PrintAndLogEx(NORMAL, "Usage:  hf mf sim [h] u <uid> n <numreads> [i] [x] [e] [v]");
	PrintAndLogEx(NORMAL, "Options:");
	PrintAndLogEx(NORMAL, "      h    this help");
	PrintAndLogEx(NORMAL, "      u    (Optional) UID 4,7 or 10bytes. If not specified, the UID 4b from emulator memory will be used");
	PrintAndLogEx(NORMAL, "      n    (Optional) Automatically exit simulation after <numreads> blocks have been read by reader. 0 = infinite");
	PrintAndLogEx(NORMAL, "      i    (Optional) Interactive, means that console will not be returned until simulation finishes or is aborted");
	PrintAndLogEx(NORMAL, "      x    (Optional) Crack, performs the 'reader attack', nr/ar attack against a reader");
	PrintAndLogEx(NORMAL, "      e    (Optional) Fill simulator keys from found keys");
	PrintAndLogEx(NORMAL, "      v    (Optional) Verbose");
	PrintAndLogEx(NORMAL, "Examples:");
	PrintAndLogEx(NORMAL, "           hf mf sim u 0a0a0a0a");
	PrintAndLogEx(NORMAL, "           hf mf sim u 11223344556677");
	PrintAndLogEx(NORMAL, "           hf mf sim u 112233445566778899AA");	
	PrintAndLogEx(NORMAL, "           hf mf sim u 11223344 i x");	
	return 0;
}
int usage_hf14_dbg(void){
	PrintAndLogEx(NORMAL, "Usage:  hf mf dbg [h] <debug level>");
	PrintAndLogEx(NORMAL, "Options:");
	PrintAndLogEx(NORMAL, "           h    this help");	
	PrintAndLogEx(NORMAL, "       <debug level>  (Optional) see list for valid levels");
	PrintAndLogEx(NORMAL, "           0 - no debug messages");
	PrintAndLogEx(NORMAL, "           1 - error messages");
	PrintAndLogEx(NORMAL, "           2 - plus information messages");
	PrintAndLogEx(NORMAL, "           3 - plus debug messages");
	PrintAndLogEx(NORMAL, "           4 - print even debug messages in timing critical functions");
	PrintAndLogEx(NORMAL, "               Note: this option therefore may cause malfunction itself");
	PrintAndLogEx(NORMAL, "Examples:");
	PrintAndLogEx(NORMAL, "           hf mf dbg 3");
	return 0;
}
int usage_hf14_sniff(void){
	PrintAndLogEx(NORMAL, "It continuously gets data from the field and saves it to: log, emulator, emulator file.");
	PrintAndLogEx(NORMAL, "Usage:  hf mf sniff [h] [l] [d] [f]");
	PrintAndLogEx(NORMAL, "Options:");
	PrintAndLogEx(NORMAL, "      h    this help");
	PrintAndLogEx(NORMAL, "      l    save encrypted sequence to logfile `uid.log`");
	PrintAndLogEx(NORMAL, "      d    decrypt sequence and put it to log file `uid.log`");
//	PrintAndLogEx(NORMAL, " n/a  e     decrypt sequence, collect read and write commands and save the result of the sequence to emulator memory");
	PrintAndLogEx(NORMAL, "      f    decrypt sequence, collect read and write commands and save the result of the sequence to emulator dump file `uid.eml`");
	PrintAndLogEx(NORMAL, "Example:");
	PrintAndLogEx(NORMAL, "           hf mf sniff l d f");
	return 0;
}
int usage_hf14_nested(void){
	PrintAndLogEx(NORMAL, "Usage:");
	PrintAndLogEx(NORMAL, " all sectors:  hf mf nested  <card memory> <block number> <key A/B> <key (12 hex symbols)> [t,d]");
	PrintAndLogEx(NORMAL, " one sector:   hf mf nested  o <block number> <key A/B> <key (12 hex symbols)>");
	PrintAndLogEx(NORMAL, "               <target block number> <target key A/B> [t]");
	PrintAndLogEx(NORMAL, "Options:");
	PrintAndLogEx(NORMAL, "      h    this help");
	PrintAndLogEx(NORMAL, "      card memory - 0 - MINI(320 bytes), 1 - 1K, 2 - 2K, 4 - 4K, <other> - 1K");
	PrintAndLogEx(NORMAL, "      t    transfer keys into emulator memory");
	PrintAndLogEx(NORMAL, "      d    write keys to binary file `hf-mf-<UID>-key.bin`");
	PrintAndLogEx(NORMAL, "");
	PrintAndLogEx(NORMAL, "Examples:");
	PrintAndLogEx(NORMAL, "      hf mf nested 1 0 A FFFFFFFFFFFF ");
	PrintAndLogEx(NORMAL, "      hf mf nested 1 0 A FFFFFFFFFFFF t ");
	PrintAndLogEx(NORMAL, "      hf mf nested 1 0 A FFFFFFFFFFFF d ");
	PrintAndLogEx(NORMAL, "      hf mf nested o 0 A FFFFFFFFFFFF 4 A");
	return 0;
}
int usage_hf14_hardnested(void){
	PrintAndLogEx(NORMAL, "Usage:");
	PrintAndLogEx(NORMAL, "      hf mf hardnested <block number> <key A|B> <key (12 hex symbols)>");
	PrintAndLogEx(NORMAL, "                       <target block number> <target key A|B> [known target key (12 hex symbols)] [w] [s]");
	PrintAndLogEx(NORMAL, "  or  hf mf hardnested r [known target key]");
	PrintAndLogEx(NORMAL, "");
	PrintAndLogEx(NORMAL, "Options:");
	PrintAndLogEx(NORMAL, "      h         this help");	
	PrintAndLogEx(NORMAL, "      w         acquire nonces and UID, and write them to binary file with default name hf-mf-<UID>-nonces.bin");
	PrintAndLogEx(NORMAL, "      s         slower acquisition (required by some non standard cards)");
	PrintAndLogEx(NORMAL, "      r         read hf-mf-<UID>-nonces.bin if tag present, otherwise read nonces.bin, then start attack");
	PrintAndLogEx(NORMAL, "      u <UID>   read/write hf-mf-<UID>-nonces.bin instead of default name");
	PrintAndLogEx(NORMAL, "      f <name>  read/write <name> instead of default name");
	PrintAndLogEx(NORMAL, "      t         tests?");
	PrintAndLogEx(NORMAL, "      i <X>     set type of SIMD instructions. Without this flag programs autodetect it.");
	PrintAndLogEx(NORMAL, "        i 5   = AVX512");
	PrintAndLogEx(NORMAL, "        i 2   = AVX2");
	PrintAndLogEx(NORMAL, "        i a   = AVX");
	PrintAndLogEx(NORMAL, "        i s   = SSE2");
	PrintAndLogEx(NORMAL, "        i m   = MMX");
	PrintAndLogEx(NORMAL, "        i n   = none (use CPU regular instruction set)");	
	PrintAndLogEx(NORMAL, "");
	PrintAndLogEx(NORMAL, "Examples:");
	PrintAndLogEx(NORMAL, "      hf mf hardnested 0 A FFFFFFFFFFFF 4 A");
	PrintAndLogEx(NORMAL, "      hf mf hardnested 0 A FFFFFFFFFFFF 4 A w");
	PrintAndLogEx(NORMAL, "      hf mf hardnested 0 A FFFFFFFFFFFF 4 A f nonces.bin w s");
	PrintAndLogEx(NORMAL, "      hf mf hardnested r");
	PrintAndLogEx(NORMAL, "      hf mf hardnested r a0a1a2a3a4a5");
	PrintAndLogEx(NORMAL, "");
	PrintAndLogEx(NORMAL, "Add the known target key to check if it is present in the remaining key space:");
	PrintAndLogEx(NORMAL, "      hf mf hardnested 0 A A0A1A2A3A4A5 4 A FFFFFFFFFFFF");
	return 0;
}
int usage_hf14_chk(void){
	PrintAndLogEx(NORMAL, "Usage:  hf mf chk [h] <block number>|<*card memory> <key type (A/B/?)> [t|d] [<key (12 hex symbols)>] [<dic (*.dic)>]");
	PrintAndLogEx(NORMAL, "Options:");
	PrintAndLogEx(NORMAL, "      h    this help");	
	PrintAndLogEx(NORMAL, "      *    all sectors based on card memory, other values then below defaults to 1k");
	PrintAndLogEx(NORMAL, "      			0 - MINI(320 bytes)");
	PrintAndLogEx(NORMAL, "      			1 - 1K");
	PrintAndLogEx(NORMAL, "      			2 - 2K");
	PrintAndLogEx(NORMAL, "      			4 - 4K");
	PrintAndLogEx(NORMAL, "      d    write keys to binary file");
	PrintAndLogEx(NORMAL, "      t    write keys to emulator memory\n");
	PrintAndLogEx(NORMAL, "");
	PrintAndLogEx(NORMAL, "Examples:");
	PrintAndLogEx(NORMAL, "      hf mf chk 0 A 1234567890ab keys.dic     -- target block 0, Key A");
	PrintAndLogEx(NORMAL, "      hf mf chk *1 ? t                        -- target all blocks, all keys, 1K, write to emul");
	PrintAndLogEx(NORMAL, "      hf mf chk *1 ? d                        -- target all blocks, all keys, 1K, write to file");
	return 0;
}
int usage_hf14_chk_fast(void){
	PrintAndLogEx(NORMAL, "This is a improved checkkeys method speedwise. It checks Mifare Classic tags sector keys against a dictionary file with keys");
	PrintAndLogEx(NORMAL, "Usage:  hf mf fchk [h] <card memory> [t|d|f] [<key (12 hex symbols)>] [<dic (*.dic)>]");
	PrintAndLogEx(NORMAL, "Options:");
	PrintAndLogEx(NORMAL, "      h    this help");	
	PrintAndLogEx(NORMAL, "      <cardmem> all sectors based on card memory, other values than below defaults to 1k");
	PrintAndLogEx(NORMAL, "      			 0 - MINI(320 bytes)");
	PrintAndLogEx(NORMAL, "      			 1 - 1K   <default>");
	PrintAndLogEx(NORMAL, "      			 2 - 2K");
	PrintAndLogEx(NORMAL, "      			 4 - 4K");
	PrintAndLogEx(NORMAL, "      d    write keys to binary file");
	PrintAndLogEx(NORMAL, "      t    write keys to emulator memory");
	PrintAndLogEx(NORMAL, "      m    use dictionary from flashmemory\n");
	PrintAndLogEx(NORMAL, "");
	PrintAndLogEx(NORMAL, "Examples:");
	PrintAndLogEx(NORMAL, "      hf mf fchk 1 1234567890ab keys.dic    -- target 1K using key 1234567890ab, using dictionary file");
	PrintAndLogEx(NORMAL, "      hf mf fchk 1 t                        -- target 1K, write to emulator memory");
	PrintAndLogEx(NORMAL, "      hf mf fchk 1 d                        -- target 1K, write to file");
#ifdef WITH_FLASH
	PrintAndLogEx(NORMAL, "      hf mf fchk 1 m                        -- target 1K, use dictionary from flashmemory");
#endif
	return 0;
}
int usage_hf14_keybrute(void){
	PrintAndLogEx(NORMAL, "J_Run's 2nd phase of multiple sector nested authentication key recovery");
	PrintAndLogEx(NORMAL, "You have a known 4 last bytes of a key recovered with mf_nonce_brute tool.");
	PrintAndLogEx(NORMAL, "First 2 bytes of key will be bruteforced");	
	PrintAndLogEx(NORMAL, "");
	PrintAndLogEx(NORMAL, " ---[ This attack is obsolete,  try hardnested instead ]---");
	PrintAndLogEx(NORMAL, "");
	PrintAndLogEx(NORMAL, "Usage:  hf mf keybrute [h] <block number> <A|B> <key>");
	PrintAndLogEx(NORMAL, "Options:");
	PrintAndLogEx(NORMAL, "      h               this help");
	PrintAndLogEx(NORMAL, "      <block number>  target block number");
	PrintAndLogEx(NORMAL, "      <A|B>           target key type");
	PrintAndLogEx(NORMAL, "      <key>           candidate key from mf_nonce_brute tool");
	PrintAndLogEx(NORMAL, "Examples:");
	PrintAndLogEx(NORMAL, "           hf mf keybrute 1 A 000011223344");
	return 0;
}
int usage_hf14_restore(void){
	PrintAndLogEx(NORMAL, "Usage:   hf mf restore [card memory] u <UID> k <name> f <name>");
	PrintAndLogEx(NORMAL, "Options:");
	PrintAndLogEx(NORMAL, "  [card memory]: 0 = 320 bytes (Mifare Mini), 1 = 1K (default), 2 = 2K, 4 = 4K");
	PrintAndLogEx(NORMAL, "  u <UID>      : uid, try to restore from hf-mf-<UID>-key.bin and hf-mf-<UID>-data.bin");
	PrintAndLogEx(NORMAL, "  k <name>     : key filename, specific the full filename of key file");
	PrintAndLogEx(NORMAL, "  f <name>     : data filename, specific the full filename of data file");
	PrintAndLogEx(NORMAL, "");
	PrintAndLogEx(NORMAL, "Examples:");
	PrintAndLogEx(NORMAL, "         hf mf restore                            -- read the UID from tag first, then restore from hf-mf-<UID>-key.bin and and hf-mf-<UID>-data.bin");
	PrintAndLogEx(NORMAL, "         hf mf restore 1 u 12345678               -- restore from hf-mf-12345678-key.bin and hf-mf-12345678-data.bin");
	PrintAndLogEx(NORMAL, "         hf mf restore 1 u 12345678 k dumpkey.bin -- restore from dumpkey.bin and hf-mf-12345678-data.bin");
	PrintAndLogEx(NORMAL, "         hf mf restore 4                          -- read the UID from tag with 4K memory first, then restore from hf-mf-<UID>-key.bin and and hf-mf-<UID>-data.bin");
	return 0;
}
int usage_hf14_decryptbytes(void){
	PrintAndLogEx(NORMAL, "Decrypt Crypto-1 encrypted bytes given some known state of crypto. See tracelog to gather needed values\n");
	PrintAndLogEx(NORMAL, "Usage:   hf mf decrypt [h] <nt> <ar_enc> <at_enc> <data>");
	PrintAndLogEx(NORMAL, "Options:");
	PrintAndLogEx(NORMAL, "      h            this help");
	PrintAndLogEx(NORMAL, "      <nt>         reader nonce");
	PrintAndLogEx(NORMAL, "      <ar_enc>     encrypted reader response");
	PrintAndLogEx(NORMAL, "      <at_enc>     encrypted tag response");
	PrintAndLogEx(NORMAL, "      <data>       encrypted data, taken directly after at_enc and forward");
	PrintAndLogEx(NORMAL, "Examples:");
	PrintAndLogEx(NORMAL, "         hf mf decrypt b830049b 9248314a 9280e203 41e586f9\n");
	PrintAndLogEx(NORMAL, "  this sample decrypts 41e586f9 -> 3003999a  Annotated: 30 03 [99 9a]  auth block 3 [crc]");
	return 0;
}

int usage_hf14_eget(void){
	PrintAndLogEx(NORMAL, "Usage:  hf mf eget <block number>");
	PrintAndLogEx(NORMAL, "Examples:");
	PrintAndLogEx(NORMAL, "        hf mf eget 0 ");
	return 0;
}
int usage_hf14_eclr(void){
	PrintAndLogEx(NORMAL, "It set card emulator memory to empty data blocks and key A/B FFFFFFFFFFFF \n");
	PrintAndLogEx(NORMAL, "Usage:  hf mf eclr");
	return 0;
}
int usage_hf14_eset(void){
	PrintAndLogEx(NORMAL, "Usage:  hf mf eset <block number> <block data (32 hex symbols)>");
	PrintAndLogEx(NORMAL, "Examples:");
	PrintAndLogEx(NORMAL, "        hf mf eset 1 000102030405060708090a0b0c0d0e0f ");	
	return 0;
}
int usage_hf14_eload(void){
	PrintAndLogEx(NORMAL, "It loads emul dump from the file `filename.eml`");
	PrintAndLogEx(NORMAL, "Usage:  hf mf eload [card memory] <file name w/o `.eml`> [numblocks]");
	PrintAndLogEx(NORMAL, "  [card memory]: 0 = 320 bytes (Mifare Mini), 1 = 1K (default), 2 = 2K, 4 = 4K, u = UL");
	PrintAndLogEx(NORMAL, "");
	PrintAndLogEx(NORMAL, "Examples:");
	PrintAndLogEx(NORMAL, "        hf mf eload filename");
	PrintAndLogEx(NORMAL, "        hf mf eload 4 filename");	
	return 0;
}
int usage_hf14_esave(void){
	PrintAndLogEx(NORMAL, "It saves emul dump into the file `filename.eml` or `cardID.eml`");
	PrintAndLogEx(NORMAL, " Usage:  hf mf esave [card memory] [file name w/o `.eml`]");
	PrintAndLogEx(NORMAL, "  [card memory]: 0 = 320 bytes (Mifare Mini), 1 = 1K (default), 2 = 2K, 4 = 4K");
	PrintAndLogEx(NORMAL, "");
	PrintAndLogEx(NORMAL, "Examples:");
	PrintAndLogEx(NORMAL, "        hf mf esave ");
	PrintAndLogEx(NORMAL, "        hf mf esave 4");
	PrintAndLogEx(NORMAL, "        hf mf esave 4 filename");	
	return 0;
}
int usage_hf14_ecfill(void){
	PrintAndLogEx(NORMAL, "Read card and transfer its data to emulator memory.");
	PrintAndLogEx(NORMAL, "Keys must be laid in the emulator memory. \n");
	PrintAndLogEx(NORMAL, "Usage:  hf mf ecfill <key A/B> [card memory]");
	PrintAndLogEx(NORMAL, "  [card memory]: 0 = 320 bytes (Mifare Mini), 1 = 1K (default), 2 = 2K, 4 = 4K");
	PrintAndLogEx(NORMAL, "");
	PrintAndLogEx(NORMAL, "Examples:");
	PrintAndLogEx(NORMAL, "        hf mf ecfill A");
	PrintAndLogEx(NORMAL, "        hf mf ecfill A 4");
	return 0;
}
int usage_hf14_ekeyprn(void){
	PrintAndLogEx(NORMAL, "It prints the keys loaded in the emulator memory");
	PrintAndLogEx(NORMAL, "Usage:  hf mf ekeyprn [card memory]");
	PrintAndLogEx(NORMAL, "  [card memory]: 0 = 320 bytes (Mifare Mini), 1 = 1K (default), 2 = 2K, 4 = 4K");
	PrintAndLogEx(NORMAL, "");
	PrintAndLogEx(NORMAL, "Examples:");
	PrintAndLogEx(NORMAL, "        hf mf ekeyprn 1");	
	return 0;
}

int usage_hf14_csetuid(void){
	PrintAndLogEx(NORMAL, "Set UID, ATQA, and SAK for magic Chinese card. Only works with magic cards");
	PrintAndLogEx(NORMAL, "");
	PrintAndLogEx(NORMAL, "Usage:  hf mf csetuid [h] <UID 8 hex symbols> [ATQA 4 hex symbols] [SAK 2 hex symbols] [w]");
	PrintAndLogEx(NORMAL, "Options:");
	PrintAndLogEx(NORMAL, "       h        this help");
	PrintAndLogEx(NORMAL, "       w        wipe card before writing");
	PrintAndLogEx(NORMAL, "       <uid>    UID 8 hex symbols");
	PrintAndLogEx(NORMAL, "       <atqa>   ATQA 4 hex symbols");
	PrintAndLogEx(NORMAL, "       <sak>    SAK 2 hex symbols");
	PrintAndLogEx(NORMAL, "Examples:");
	PrintAndLogEx(NORMAL, "      hf mf csetuid 01020304");
	PrintAndLogEx(NORMAL, "      hf mf csetuid 01020304 0004 08 w");
	return 0;
}
int usage_hf14_csetblk(void){
	PrintAndLogEx(NORMAL, "Set block data for magic Chinese card. Only works with magic cards");
	PrintAndLogEx(NORMAL, "");		
	PrintAndLogEx(NORMAL, "Usage:  hf mf csetblk [h] <block number> <block data (32 hex symbols)> [w]");
	PrintAndLogEx(NORMAL, "Options:");
	PrintAndLogEx(NORMAL, "       h         this help");
	PrintAndLogEx(NORMAL, "       w         wipe card before writing");
	PrintAndLogEx(NORMAL, "       <block>   block number");
	PrintAndLogEx(NORMAL, "       <data>    block data to write (32 hex symbols)");
	PrintAndLogEx(NORMAL, "Examples:");
	PrintAndLogEx(NORMAL, "       hf mf csetblk 1 01020304050607080910111213141516");
	PrintAndLogEx(NORMAL, "       hf mf csetblk 1 01020304050607080910111213141516 w");
	return 0;
}
int usage_hf14_cload(void){
	PrintAndLogEx(NORMAL, "It loads magic Chinese card from the file `filename.eml`");
	PrintAndLogEx(NORMAL, "or from emulator memory");
	PrintAndLogEx(NORMAL, "");
	PrintAndLogEx(NORMAL, "Usage:  hf mf cload [h] [e] <file name w/o `.eml`>");
	PrintAndLogEx(NORMAL, "Options:");
	PrintAndLogEx(NORMAL, "       h            this help");
	PrintAndLogEx(NORMAL, "       e            load card with data from emulator memory");
	PrintAndLogEx(NORMAL, "       j <filename> load card with data from json file");
	PrintAndLogEx(NORMAL, "       b <filename> load card with data from binary file");
	PrintAndLogEx(NORMAL, "       <filename>   load card with data from eml file");
	PrintAndLogEx(NORMAL, "Examples:");
	PrintAndLogEx(NORMAL, "       hf mf cload mydump");
	PrintAndLogEx(NORMAL, "       hf mf cload e");	
	return 0;
}
int usage_hf14_cgetblk(void){
	PrintAndLogEx(NORMAL, "Get block data from magic Chinese card. Only works with magic cards\n");
	PrintAndLogEx(NORMAL, "");
	PrintAndLogEx(NORMAL, "Usage:  hf mf cgetblk [h] <block number>");
	PrintAndLogEx(NORMAL, "Options:");
	PrintAndLogEx(NORMAL, "      h         this help");
	PrintAndLogEx(NORMAL, "      <block>   block number");		
	PrintAndLogEx(NORMAL, "Examples:");
	PrintAndLogEx(NORMAL, "      hf mf cgetblk 1");	
	return 0;
}
int usage_hf14_cgetsc(void){
	PrintAndLogEx(NORMAL, "Get sector data from magic Chinese card. Only works with magic cards\n");
	PrintAndLogEx(NORMAL, "");
	PrintAndLogEx(NORMAL, "Usage:  hf mf cgetsc [h] <sector number>");
	PrintAndLogEx(NORMAL, "Options:");
	PrintAndLogEx(NORMAL, "      h          this help");
	PrintAndLogEx(NORMAL, "      <sector>   sector number");
	PrintAndLogEx(NORMAL, "Examples:");
	PrintAndLogEx(NORMAL, "      hf mf cgetsc 0");
	return 0;
}
int usage_hf14_csave(void){
	PrintAndLogEx(NORMAL, "It saves `magic Chinese` card dump into the file `filename.eml` or `cardID.eml`");
	PrintAndLogEx(NORMAL, "or into emulator memory");
	PrintAndLogEx(NORMAL, "");
	PrintAndLogEx(NORMAL, "Usage:  hf mf csave [h] [e] [u] [card memory] i <file name w/o `.eml`>");
	PrintAndLogEx(NORMAL, "Options:");
	PrintAndLogEx(NORMAL, "       h             this help");
	PrintAndLogEx(NORMAL, "       e             save data to emulator memory");
	PrintAndLogEx(NORMAL, "       u             save data to file, use carduid as filename");	
	PrintAndLogEx(NORMAL, "       card memory   0 = 320 bytes (Mifare Mini), 1 = 1K (default), 2 = 2K, 4 = 4K");
	PrintAndLogEx(NORMAL, "       o <filename>  save data to file");
	PrintAndLogEx(NORMAL, "");
	PrintAndLogEx(NORMAL, "Examples:");
	PrintAndLogEx(NORMAL, "       hf mf csave u 1");
	PrintAndLogEx(NORMAL, "       hf mf csave e 1");
	PrintAndLogEx(NORMAL, "       hf mf csave 4 o filename");
	return 0;
}
int usage_hf14_nack(void) {
	PrintAndLogEx(NORMAL, "Test a mifare classic based card for the NACK bug.");
	PrintAndLogEx(NORMAL, "");	
	PrintAndLogEx(NORMAL, "Usage:  hf mf nack [h] [v]");
	PrintAndLogEx(NORMAL, "Options:");
	PrintAndLogEx(NORMAL, "       h             this help");
	PrintAndLogEx(NORMAL, "       v             verbose");
	PrintAndLogEx(NORMAL, "Examples:");
	PrintAndLogEx(NORMAL, "       hf mf nack");
	return 0;
}

int GetHFMF14AUID(uint8_t *uid, int *uidlen) {
	UsbCommand c = {CMD_READER_ISO_14443a, {ISO14A_CONNECT, 0, 0}};
	clearCommandBuffer();
	SendCommand(&c);
	UsbCommand resp;
	if (!WaitForResponseTimeout(CMD_ACK, &resp, 2500)) {
		PrintAndLogEx(WARNING, "iso14443a card select failed");
		DropField();
		return 0;
	}
	
	iso14a_card_select_t card;
	memcpy(&card, (iso14a_card_select_t *)resp.d.asBytes, sizeof(iso14a_card_select_t));
	memcpy(uid, card.uid, card.uidlen * sizeof(uint8_t));
	*uidlen = card.uidlen;
	return 1;
}

char * GenerateFilename(const char *prefix, const char *suffix){
	uint8_t uid[10] = {0,0,0,0,0,0,0,0,0,0};
	int uidlen=0;
	char * fptr = calloc (sizeof (char) * (strlen(prefix) + strlen(suffix)) + sizeof(uid)*2 + 1,  sizeof(uint8_t));
	
	GetHFMF14AUID(uid, &uidlen);
	if (!uidlen) {
		PrintAndLogEx(WARNING, "No tag found.");
		free(fptr);
		return NULL;
	}
	
	strcpy(fptr, prefix);	
	FillFileNameByUID(fptr, uid, suffix, uidlen);
	return fptr;
}

int CmdHF14AMfDarkside(const char *Cmd) {
	uint8_t blockno = 0, key_type = MIFARE_AUTH_KEYA;
	uint64_t key = 0;
	
	char cmdp = tolower(param_getchar(Cmd, 0));	
	if ( cmdp == 'h' ) return usage_hf14_mifare();
	
	blockno = param_get8(Cmd, 0);	 
	
	cmdp = tolower(param_getchar(Cmd, 1));
	if (cmdp == 'b')
		key_type = MIFARE_AUTH_KEYB;

	int isOK = mfDarkside(blockno, key_type, &key);
	PrintAndLogEx(NORMAL, "");
	switch (isOK) {
		case -1 : PrintAndLogEx(WARNING, "button pressed. Aborted."); return 1;
		case -2 : PrintAndLogEx(FAILED, "card is not vulnerable to Darkside attack (doesn't send NACK on authentication requests)."); return 1;
		case -3 : PrintAndLogEx(FAILED, "card is not vulnerable to Darkside attack (its random number generator is not predictable)."); return 1;
		case -4 : PrintAndLogEx(FAILED, "card is not vulnerable to Darkside attack (its random number generator seems to be based on the wellknown");
				  PrintAndLogEx(FAILED, "generating polynomial with 16 effective bits only, but shows unexpected behaviour."); return 1;
		case -5 : PrintAndLogEx(WARNING, "aborted via keyboard.");  return 1;
		default : PrintAndLogEx(SUCCESS, "found valid key: %012" PRIx64 "\n", key); break;
	}
	PrintAndLogEx(NORMAL, "");
	return 0;
}

int CmdHF14AMfWrBl(const char *Cmd) {
	uint8_t blockNo = 0;
	uint8_t keyType = 0;
	uint8_t key[6] = {0, 0, 0, 0, 0, 0};
	uint8_t bldata[16] = {0, 0, 0, 0, 0, 0, 0, 0, 0, 0, 0, 0, 0, 0, 0, 0};
	char cmdp	= 0x00;

	if (strlen(Cmd) < 3) {
		PrintAndLogEx(NORMAL, "Usage:  hf mf wrbl    <block number> <key A/B> <key (12 hex symbols)> <block data (32 hex symbols)>");
		PrintAndLogEx(NORMAL, "Examples:");
		PrintAndLogEx(NORMAL, "        hf mf wrbl 0 A FFFFFFFFFFFF 000102030405060708090A0B0C0D0E0F");
		return 0;
	}	

	blockNo = param_get8(Cmd, 0);
	cmdp = tolower(param_getchar(Cmd, 1));
	if (cmdp == 0x00) {
		PrintAndLogEx(NORMAL, "Key type must be A or B");
		return 1;
	}
	
	if (cmdp != 'a') 
		keyType = 1;
	
	if (param_gethex(Cmd, 2, key, 12)) {
		PrintAndLogEx(NORMAL, "Key must include 12 HEX symbols");
		return 1;
	}
	
	if (param_gethex(Cmd, 3, bldata, 32)) {
		PrintAndLogEx(NORMAL, "Block data must include 32 HEX symbols");
		return 1;
	}
	
	PrintAndLogEx(NORMAL, "--block no:%d, key type:%c, key:%s", blockNo, keyType?'B':'A', sprint_hex(key, 6));
	PrintAndLogEx(NORMAL, "--data: %s", sprint_hex(bldata, 16));
	
	UsbCommand c = {CMD_MIFARE_WRITEBL, {blockNo, keyType, 0}};
	memcpy(c.d.asBytes, key, 6);
	memcpy(c.d.asBytes + 10, bldata, 16);
	clearCommandBuffer();
	SendCommand(&c);

	UsbCommand resp;
	if (WaitForResponseTimeout(CMD_ACK, &resp, 1500)) {
		uint8_t isOK  = resp.arg[0] & 0xff;
		PrintAndLogEx(NORMAL, "isOk:%02x", isOK);
	} else {
		PrintAndLogEx(NORMAL, "Command execute timeout");
	}

	return 0;
}

int CmdHF14AMfRdBl(const char *Cmd) {
	uint8_t blockNo = 0;
	uint8_t keyType = 0;
	uint8_t key[6] = {0, 0, 0, 0, 0, 0};
	char cmdp = 0x00;

	if (strlen(Cmd)<3) {
		PrintAndLogEx(NORMAL, "Usage:  hf mf rdbl    <block number> <key A/B> <key (12 hex symbols)>");
		PrintAndLogEx(NORMAL, "Examples:");
		PrintAndLogEx(NORMAL, "        hf mf rdbl 0 A FFFFFFFFFFFF ");
		return 0;
	}	
	
	blockNo = param_get8(Cmd, 0);
	cmdp = tolower(param_getchar(Cmd, 1));
	if (cmdp == 0x00) {
		PrintAndLogEx(NORMAL, "Key type must be A or B");
		return 1;
	}
	
	if (cmdp != 'a') 
		keyType = 1;
	
	if (param_gethex(Cmd, 2, key, 12)) {
		PrintAndLogEx(NORMAL, "Key must include 12 HEX symbols");
		return 1;
	}
	PrintAndLogEx(NORMAL, "--block no:%d, key type:%c, key:%s ", blockNo, keyType?'B':'A', sprint_hex(key, 6));
	
	UsbCommand c = {CMD_MIFARE_READBL, {blockNo, keyType, 0}};
	memcpy(c.d.asBytes, key, 6);
	clearCommandBuffer();
	SendCommand(&c);

	UsbCommand resp;
	if (WaitForResponseTimeout(CMD_ACK, &resp, 1500)) {
		uint8_t isOK  = resp.arg[0] & 0xff;
		uint8_t *data = resp.d.asBytes;

		if (isOK) {
			PrintAndLogEx(NORMAL, "isOk:%02x data:%s", isOK, sprint_hex(data, 16));
		} else {
			PrintAndLogEx(NORMAL, "isOk:%02x", isOK);
			return 1;
		}

		if (mfIsSectorTrailer(blockNo) && (data[6] || data[7] || data[8])) {
			PrintAndLogEx(NORMAL, "Trailer decoded:");
			int bln = mfFirstBlockOfSector(mfSectorNum(blockNo));
			int blinc = (mfNumBlocksPerSector(mfSectorNum(blockNo)) > 4) ? 5 : 1;
			for (int i = 0; i < 4; i++) {
				PrintAndLogEx(NORMAL, "Access block %d%s: %s", bln, ((blinc > 1) && (i < 3) ? "+" : "") , mfGetAccessConditionsDesc(i, &data[6]));
				bln += blinc;
			}
			PrintAndLogEx(NORMAL, "UserData: %s", sprint_hex_inrow(&data[9], 1));
		}
	} else {
		PrintAndLogEx(WARNING, "Command execute timeout");
		return 2;
	}
	
  return 0;
}

int CmdHF14AMfRdSc(const char *Cmd) {
	int i;
	uint8_t sectorNo = 0;
	uint8_t keyType = 0;
	uint8_t key[6] = {0, 0, 0, 0, 0, 0};
	uint8_t isOK  = 0;
	uint8_t *data  = NULL;
	char cmdp	= 0x00;

	if (strlen(Cmd) < 3) {
		PrintAndLogEx(NORMAL, "Usage:  hf mf rdsc    <sector number> <key A/B> <key (12 hex symbols)>");
		PrintAndLogEx(NORMAL, "Examples:");
		PrintAndLogEx(NORMAL, "        hf mf rdsc 0 A FFFFFFFFFFFF ");
		return 0;
	}	
	
	sectorNo = param_get8(Cmd, 0);
	if (sectorNo > MIFARE_4K_MAXSECTOR ) {
		PrintAndLogEx(NORMAL, "Sector number must be less than 40");
		return 1;
	}
	
	cmdp = tolower(param_getchar(Cmd, 1));
	if (cmdp != 'a' && cmdp != 'b') {
		PrintAndLogEx(NORMAL, "Key type must be A or B");
		return 1;
	}
	
	if (cmdp != 'a') 
		keyType = 1;
	
	if (param_gethex(Cmd, 2, key, 12)) {
		PrintAndLogEx(NORMAL, "Key must include 12 HEX symbols");
		return 1;
	}
	PrintAndLogEx(NORMAL, "--sector no:%d key type:%c key:%s ", sectorNo, keyType?'B':'A', sprint_hex(key, 6));
	
	UsbCommand c = {CMD_MIFARE_READSC, {sectorNo, keyType, 0}};
	memcpy(c.d.asBytes, key, 6);
	clearCommandBuffer();
	SendCommand(&c);
	PrintAndLogEx(NORMAL, "");

	UsbCommand resp;
	if (WaitForResponseTimeout(CMD_ACK, &resp, 1500)) {
		isOK  = resp.arg[0] & 0xff;
		data  = resp.d.asBytes;

		PrintAndLogEx(NORMAL, "isOk:%02x", isOK);
		if (isOK) {
			for (i = 0; i < (sectorNo<32?3:15); i++) {
				PrintAndLogEx(NORMAL, "data   : %s", sprint_hex(data + i * 16, 16));
			}
			PrintAndLogEx(NORMAL, "trailer: %s", sprint_hex(data + (sectorNo<32?3:15) * 16, 16));
					
			PrintAndLogEx(NORMAL, "Trailer decoded:");
            int bln = mfFirstBlockOfSector(sectorNo);
			int blinc = (mfNumBlocksPerSector(sectorNo) > 4) ? 5 : 1;
            for (i = 0; i < 4; i++) {
                PrintAndLogEx(NORMAL, "Access block %d%s: %s", bln, ((blinc > 1) && (i < 3) ? "+" : "") , mfGetAccessConditionsDesc(i, &(data + (sectorNo<32?3:15) * 16)[6]));
                bln += blinc;
            }
            PrintAndLogEx(NORMAL, "UserData: %s", sprint_hex_inrow(&(data + (sectorNo<32?3:15) * 16)[9], 1));
		}
	} else {
		PrintAndLogEx(WARNING, "Command execute timeout");
	}

  return 0;
}

uint16_t NumOfBlocks(char card){
	switch(card){
		case '0' : return MIFARE_MINI_MAXBLOCK;
		case '1' : return MIFARE_1K_MAXBLOCK;
		case '2' : return MIFARE_2K_MAXBLOCK;
		case '4' : return MIFARE_4K_MAXBLOCK;
		default  : return MIFARE_1K_MAXBLOCK;
	}
}
uint8_t NumOfSectors(char card){
	switch(card){
		case '0' : return MIFARE_MINI_MAXSECTOR; 
		case '1' : return MIFARE_1K_MAXSECTOR; 
		case '2' : return MIFARE_2K_MAXSECTOR; 
		case '4' : return MIFARE_4K_MAXSECTOR; 
		default  : return MIFARE_1K_MAXSECTOR;
	}
}

uint8_t FirstBlockOfSector(uint8_t sectorNo) {
	if (sectorNo < 32) {
		return sectorNo * 4;
	} else {
		return 32 * 4 + (sectorNo - 32) * 16;
	}
}

uint8_t NumBlocksPerSector(uint8_t sectorNo) {
	if (sectorNo < 32) {
		return 4;
	} else {
		return 16;
	}
}

int CmdHF14AMfDump(const char *Cmd) {

	uint8_t sectorNo, blockNo;
	uint8_t keyA[40][6];
	uint8_t keyB[40][6];
	uint8_t rights[40][4];
	uint8_t carddata[256][16];
	uint8_t numSectors = 16;
	uint8_t cmdp = 0;
	
	char keyFilename[FILE_PATH_SIZE] = {0};
	char dataFilename[FILE_PATH_SIZE];
	char * fptr;
	
	memset(keyFilename, 0, sizeof(keyFilename));
	memset(dataFilename, 0, sizeof(dataFilename));
	
	FILE *f;	
	UsbCommand resp;
	
	while(param_getchar(Cmd, cmdp) != 0x00) {
		switch (tolower(param_getchar(Cmd, cmdp))) {
		case 'h':
			return usage_hf14_dump();
		case 'k':
			param_getstr(Cmd, cmdp+1, keyFilename, FILE_PATH_SIZE); 
			cmdp += 2;
			break;
		case 'f':
			param_getstr(Cmd, cmdp+1, dataFilename, FILE_PATH_SIZE); 
			cmdp += 2;
			break;
		default:
			if (cmdp == 0) {
				numSectors = NumOfSectors(param_getchar(Cmd, cmdp));
				cmdp++;
			} else {
				PrintAndLogEx(WARNING, "Unknown parameter '%c'\n", param_getchar(Cmd, cmdp));
				return usage_hf14_dump();
			}
		}
	}

	if ( keyFilename[0] == 0x00 ) {
		fptr = GenerateFilename("hf-mf-", "-key.bin");
		if (fptr == NULL) 
			return 1;
		
		strcpy(keyFilename, fptr);
	}

	if ((f = fopen(keyFilename, "rb")) == NULL) {
		PrintAndLogEx(WARNING, "Could not find file " _YELLOW_(%s), keyFilename);
		return 1;
	}
	
	// Read keys A from file
	size_t bytes_read;
	for (sectorNo=0; sectorNo<numSectors; sectorNo++) {
		bytes_read = fread( keyA[sectorNo], 1, 6, f );
		if ( bytes_read != 6) {
			PrintAndLogEx(WARNING, "File reading error.");
			fclose(f);
			return 2;
		}
	}
	
	// Read keys B from file
	for (sectorNo=0; sectorNo<numSectors; sectorNo++) {
		bytes_read = fread( keyB[sectorNo], 1, 6, f );
		if ( bytes_read != 6) {
			PrintAndLogEx(WARNING, "File reading error.");
			fclose(f);
			return 2;
		}
	}
	
	fclose(f);
			

	PrintAndLogEx(INFO, "Reading sector access bits...");

	uint8_t tries = 0;
	for (sectorNo = 0; sectorNo < numSectors; sectorNo++) {
		for (tries = 0; tries < MIFARE_SECTOR_RETRY; tries++) {
		
			UsbCommand c = {CMD_MIFARE_READBL, {FirstBlockOfSector(sectorNo) + NumBlocksPerSector(sectorNo) - 1, 0, 0}};
			memcpy(c.d.asBytes, keyA[sectorNo], 6);
			clearCommandBuffer();
			SendCommand(&c);

			if (WaitForResponseTimeout(CMD_ACK, &resp, 1500)) {
				uint8_t isOK = resp.arg[0] & 0xff;
				uint8_t *data = resp.d.asBytes;
				if (isOK){
					rights[sectorNo][0] = ((data[7] & 0x10) >> 2) | ((data[8] & 0x1) << 1) | ((data[8] & 0x10) >> 4); // C1C2C3 for data area 0
					rights[sectorNo][1] = ((data[7] & 0x20) >> 3) | ((data[8] & 0x2) << 0) | ((data[8] & 0x20) >> 5); // C1C2C3 for data area 1
					rights[sectorNo][2] = ((data[7] & 0x40) >> 4) | ((data[8] & 0x4) >> 1) | ((data[8] & 0x40) >> 6); // C1C2C3 for data area 2
					rights[sectorNo][3] = ((data[7] & 0x80) >> 5) | ((data[8] & 0x8) >> 2) | ((data[8] & 0x80) >> 7); // C1C2C3 for sector trailer
					break;
				} else if (tries == 2) { // on last try set defaults
					PrintAndLogEx(FAILED, "could not get access rights for sector %2d. Trying with defaults...", sectorNo);
					rights[sectorNo][0] = rights[sectorNo][1] = rights[sectorNo][2] = 0x00;
					rights[sectorNo][3] = 0x01;
				}
			} else {
				PrintAndLogEx(FAILED, "command execute timeout when trying to read access rights for sector %2d. Trying with defaults...", sectorNo);
				rights[sectorNo][0] = rights[sectorNo][1] = rights[sectorNo][2] = 0x00;
				rights[sectorNo][3] = 0x01;
			}
		}
	}
	
	PrintAndLogEx(SUCCESS, "Finished reading sector access bits");
	PrintAndLogEx(INFO, "Dumping all blocks from card...");
	
	bool isOK = true;
	for (sectorNo = 0; isOK && sectorNo < numSectors; sectorNo++) {
		for (blockNo = 0; isOK && blockNo < NumBlocksPerSector(sectorNo); blockNo++) {
			bool received = false;
			
			for (tries = 0; tries < MIFARE_SECTOR_RETRY; tries++) {			
				if (blockNo == NumBlocksPerSector(sectorNo) - 1) {		// sector trailer. At least the Access Conditions can always be read with key A. 
					UsbCommand c = {CMD_MIFARE_READBL, {FirstBlockOfSector(sectorNo) + blockNo, 0, 0}};
					memcpy(c.d.asBytes, keyA[sectorNo], 6);
					clearCommandBuffer();
					SendCommand(&c);
					received = WaitForResponseTimeout(CMD_ACK, &resp, 1500);
				} else {												// data block. Check if it can be read with key A or key B
					uint8_t data_area = (sectorNo < 32) ? blockNo : blockNo/5;
					if ((rights[sectorNo][data_area] == 0x03) || (rights[sectorNo][data_area] == 0x05)) {	// only key B would work
						UsbCommand c = {CMD_MIFARE_READBL, {FirstBlockOfSector(sectorNo) + blockNo, 1, 0}};
						memcpy(c.d.asBytes, keyB[sectorNo], 6);
						SendCommand(&c);
						received = WaitForResponseTimeout(CMD_ACK, &resp, 1500);
					} else if (rights[sectorNo][data_area] == 0x07) {										// no key would work
						isOK = false;
						PrintAndLogEx(WARNING, "access rights do not allow reading of sector %2d block %3d", sectorNo, blockNo);
						tries = MIFARE_SECTOR_RETRY;
					} else {																				// key A would work
						UsbCommand c = {CMD_MIFARE_READBL, {FirstBlockOfSector(sectorNo) + blockNo, 0, 0}};
						memcpy(c.d.asBytes, keyA[sectorNo], 6);
						clearCommandBuffer();
						SendCommand(&c);
						received = WaitForResponseTimeout(CMD_ACK, &resp, 1500);
					}
				}
				if (received) {
					isOK  = resp.arg[0] & 0xff;
					if (isOK) break;
				}
			}

			if (received) {
				isOK  = resp.arg[0] & 0xff;
				uint8_t *data  = resp.d.asBytes;
				if (blockNo == NumBlocksPerSector(sectorNo) - 1) {		// sector trailer. Fill in the keys.
					data[0]  = (keyA[sectorNo][0]);
					data[1]  = (keyA[sectorNo][1]);
					data[2]  = (keyA[sectorNo][2]);
					data[3]  = (keyA[sectorNo][3]);
					data[4]  = (keyA[sectorNo][4]);
					data[5]  = (keyA[sectorNo][5]);
					data[10] = (keyB[sectorNo][0]);
					data[11] = (keyB[sectorNo][1]);
					data[12] = (keyB[sectorNo][2]);
					data[13] = (keyB[sectorNo][3]);
					data[14] = (keyB[sectorNo][4]);
					data[15] = (keyB[sectorNo][5]);
				}
				if (isOK) {
					memcpy(carddata[FirstBlockOfSector(sectorNo) + blockNo], data, 16);
                    PrintAndLogEx(SUCCESS, "successfully read block %2d of sector %2d.", blockNo, sectorNo);
				} else {
					PrintAndLogEx(FAILED, "could not read block %2d of sector %2d", blockNo, sectorNo);
					break;
				}
			}
			else {
				isOK = false;
				PrintAndLogEx(WARNING, "command execute timeout when trying to read block %2d of sector %2d.", blockNo, sectorNo);
				break;
			}
		}
	}

	if (isOK == 0) { 
		PrintAndLogEx(FAILED, "Something went wrong");
		return 0;
	}

	PrintAndLogEx(SUCCESS, "\nSuccedded in dumping all blocks");
	
	if ( strlen(dataFilename) < 1 ) {
		fptr = dataFilename;
		fptr += sprintf(fptr, "hf-mf-");
		FillFileNameByUID(fptr, (uint8_t *)carddata, "-data", 4);
	}

	uint16_t bytes = 16*(FirstBlockOfSector(numSectors - 1) + NumBlocksPerSector(numSectors - 1));
	
	saveFile(dataFilename, "bin", (uint8_t *)carddata, bytes);
	saveFileEML(dataFilename, "eml", (uint8_t *)carddata, bytes, MFBLOCK_SIZE);
	saveFileJSON(dataFilename, "json", jsfCardMemory, (uint8_t *)carddata, bytes);
	return 0;
}

int CmdHF14AMfRestore(const char *Cmd) {
	uint8_t sectorNo,blockNo;
	uint8_t keyType = 0;
	uint8_t key[6] = {0xFF,0xFF,0xFF,0xFF,0xFF,0xFF};
	uint8_t bldata[16] = {0x00};
	uint8_t keyA[40][6];
	uint8_t keyB[40][6];
	uint8_t numSectors = 16;
	uint8_t cmdp = 0;
	char keyFilename[FILE_PATH_SIZE] = "";	
	char dataFilename[FILE_PATH_SIZE] = "";
	char szTemp[FILE_PATH_SIZE-20] = "";	
	char *fptr;
	FILE *fdump, *fkeys;

	while(param_getchar(Cmd, cmdp) != 0x00) {
		switch(tolower(param_getchar(Cmd, cmdp))) {
		case 'h':
			return usage_hf14_restore();
		case 'u':
			param_getstr(Cmd, cmdp+1, szTemp, FILE_PATH_SIZE-20); 
			if(keyFilename[0]==0x00)
				snprintf(keyFilename, FILE_PATH_SIZE, "hf-mf-%s-key.bin", szTemp);
			if(dataFilename[0]==0x00)
				snprintf(dataFilename, FILE_PATH_SIZE, "hf-mf-%s-data.bin", szTemp);
			cmdp+=2;
			break;
		case 'k':
			param_getstr(Cmd, cmdp+1, keyFilename, FILE_PATH_SIZE); 
			cmdp += 2;
			break;
		case 'f':
			param_getstr(Cmd, cmdp+1, dataFilename, FILE_PATH_SIZE); 
			cmdp += 2;
			break;
		default:
			if ( cmdp == 0 ) {
				numSectors = NumOfSectors(param_getchar(Cmd, cmdp));
				cmdp++;
			} else {
				PrintAndLogEx(WARNING, "Unknown parameter '%c'\n", param_getchar(Cmd, cmdp));
				return usage_hf14_restore();
			}
		}
	}

	if ( keyFilename[0] == 0x00 ) {
		fptr = GenerateFilename("hf-mf-", "-key.bin");
		if (fptr == NULL) 
			return 1;
		
		strcpy(keyFilename, fptr);
	}

	if ((fkeys = fopen(keyFilename, "rb")) == NULL) {
		PrintAndLogEx(WARNING, "Could not find file " _YELLOW_(%s), keyFilename);
		return 1;
	}
	
	size_t bytes_read;
	for (sectorNo = 0; sectorNo < numSectors; sectorNo++) {
		bytes_read = fread( keyA[sectorNo], 1, 6, fkeys );
		if ( bytes_read != 6 ) {
			PrintAndLogEx(WARNING, "File reading error  " _YELLOW_(%s), keyFilename);
			fclose(fkeys);
			return 2;
		}
	}

	for (sectorNo = 0; sectorNo < numSectors; sectorNo++) {
		bytes_read = fread( keyB[sectorNo], 1, 6, fkeys );
		if ( bytes_read != 6 ) {
			PrintAndLogEx(WARNING, "File reading error " _YELLOW_(%s), keyFilename);
			fclose(fkeys);
			return 2;
		}
	}

	fclose(fkeys);

	if ( dataFilename[0] == 0x00 ) {
		fptr = GenerateFilename("hf-mf-", "-data.bin");
		if (fptr == NULL) 
			return 1;
		
		strcpy(dataFilename,fptr);
	}

	if ((fdump = fopen(dataFilename, "rb")) == NULL) {
		PrintAndLogEx(WARNING, "Could not find file " _YELLOW_(%s), dataFilename);
		return 1;
	}	
	PrintAndLogEx(INFO, "Restoring " _YELLOW_(%s)" to card", dataFilename);

	for (sectorNo = 0; sectorNo < numSectors; sectorNo++) {
		for (blockNo = 0; blockNo < NumBlocksPerSector(sectorNo); blockNo++) {
			UsbCommand c = {CMD_MIFARE_WRITEBL, {FirstBlockOfSector(sectorNo) + blockNo, keyType, 0}};
			memcpy(c.d.asBytes, key, 6);			
			bytes_read = fread(bldata, 1, 16, fdump);
			if ( bytes_read != 16) {
				PrintAndLogEx(WARNING, "File reading error " _YELLOW_(%s), dataFilename);
				fclose(fdump);
				fdump = NULL;				
				return 2;
			}
					
			if (blockNo == NumBlocksPerSector(sectorNo) - 1) {	// sector trailer
				bldata[0]  = (keyA[sectorNo][0]);
				bldata[1]  = (keyA[sectorNo][1]);
				bldata[2]  = (keyA[sectorNo][2]);
				bldata[3]  = (keyA[sectorNo][3]);
				bldata[4]  = (keyA[sectorNo][4]);
				bldata[5]  = (keyA[sectorNo][5]);
				bldata[10] = (keyB[sectorNo][0]);
				bldata[11] = (keyB[sectorNo][1]);
				bldata[12] = (keyB[sectorNo][2]);
				bldata[13] = (keyB[sectorNo][3]);
				bldata[14] = (keyB[sectorNo][4]);
				bldata[15] = (keyB[sectorNo][5]);
			}		
			
			PrintAndLogEx(NORMAL, "Writing to block %3d: %s", FirstBlockOfSector(sectorNo) + blockNo, sprint_hex(bldata, 16));
			
			memcpy(c.d.asBytes + 10, bldata, 16);
			clearCommandBuffer();
			SendCommand(&c);

			UsbCommand resp;
			if (WaitForResponseTimeout(CMD_ACK,&resp,1500)) {
				uint8_t isOK  = resp.arg[0] & 0xff;
				PrintAndLogEx(SUCCESS, "isOk:%02x", isOK);
			} else {
				PrintAndLogEx(WARNING, "Command execute timeout");
			}
		}
	}
	
	fclose(fdump);
	return 0;
}

int CmdHF14AMfNested(const char *Cmd) {
	int i, res, iterations;
	sector_t *e_sector = NULL;
	uint8_t blockNo = 0;
	uint8_t keyType = 0;
	uint8_t trgBlockNo = 0;
	uint8_t trgKeyType = 0;
	uint8_t SectorsCnt = 0;
	uint8_t key[6] = {0, 0, 0, 0, 0, 0};
	uint8_t keyBlock[(MIFARE_DEFAULTKEYS_SIZE + 1) *6];
	uint64_t key64 = 0;
	bool transferToEml = false;
	bool createDumpFile = false;
	FILE *fkeys;
	uint8_t standart[6] = {0xFF, 0xFF, 0xFF, 0xFF, 0xFF, 0xFF};
	uint8_t tempkey[6] = {0xFF, 0xFF, 0xFF, 0xFF, 0xFF, 0xFF};
	char *fptr;
	
	if (strlen(Cmd) < 3) return usage_hf14_nested();
	
	char cmdp, ctmp;
	cmdp = tolower(param_getchar(Cmd, 0));
	blockNo = param_get8(Cmd, 1);
	ctmp = tolower(param_getchar(Cmd, 2));

	if (ctmp != 'a' && ctmp != 'b') {
		PrintAndLogEx(WARNING, "key type must be A or B");
		return 1;
	}
	
	if (ctmp != 'a') 
		keyType = 1;
		
	if (param_gethex(Cmd, 3, key, 12)) {
		PrintAndLogEx(WARNING, "key must include 12 HEX symbols");
		return 1;
	}
	
	if (cmdp == 'o') {
		trgBlockNo = param_get8(Cmd, 4);
		ctmp = tolower(param_getchar(Cmd, 5));
		if (ctmp != 'a' && ctmp != 'b') {
			PrintAndLogEx(WARNING, "target key type must be A or B");
			return 1;
		}
		if (ctmp != 'a') { 
			trgKeyType = 1;
		}
	} else {
		SectorsCnt = NumOfSectors(cmdp);
	}
	
	uint8_t j = 4;
	while ( ctmp != 0x00 ) {

		ctmp = tolower(param_getchar(Cmd, j));
		transferToEml |= (ctmp == 't');
		createDumpFile |= (ctmp == 'd');
		
		j++;
	}
	
	// check if we can authenticate to sector
	res = mfCheckKeys(blockNo, keyType, true, 1, key, &key64);
	if (res) {
		PrintAndLogEx(WARNING, "Wrong key. Can't authenticate to block:%3d key type:%c", blockNo, keyType ? 'B' : 'A');
		return 3;
	}	
	
	if (cmdp == 'o') {
		int16_t isOK = mfnested(blockNo, keyType, key, trgBlockNo, trgKeyType, keyBlock, true);
		switch (isOK) {
			case -1 : PrintAndLogEx(WARNING, "Error: No response from Proxmark.\n"); break;
			case -2 : PrintAndLogEx(WARNING, "Button pressed. Aborted.\n"); break;
			case -3 : PrintAndLogEx(FAILED, "Tag isn't vulnerable to Nested Attack (PRNG is not predictable).\n"); break;
			case -4 : PrintAndLogEx(FAILED, "No valid key found"); break;
			case -5 : 
				key64 = bytes_to_num(keyBlock, 6);

				// transfer key to the emulator
				if (transferToEml) {
					uint8_t sectortrailer;
					if (trgBlockNo < 32*4) { 	// 4 block sector
					sectortrailer = trgBlockNo | 0x03;
					} else {					// 16 block sector
					sectortrailer = trgBlockNo | 0x0f;
					}
					mfEmlGetMem(keyBlock, sectortrailer, 1);
			
					if (!trgKeyType)
						num_to_bytes(key64, 6, keyBlock);
					else
						num_to_bytes(key64, 6, &keyBlock[10]);
					mfEmlSetMem(keyBlock, sectortrailer, 1);	
					PrintAndLogEx(SUCCESS, "Key transferred to emulator memory.");
				}
				return 0;
			default : PrintAndLogEx(WARNING, "Unknown Error.\n");
		}
		return 2;
	}
	else { // ------------------------------------  multiple sectors working
		uint64_t t1 = msclock();
		
		e_sector = calloc(SectorsCnt, sizeof(sector_t));
		if (e_sector == NULL) return 1;
		
		//test current key and additional standard keys first
		// add parameter key
		memcpy( keyBlock + (MIFARE_DEFAULTKEYS_SIZE * 6), key, 6 );

		for (int cnt = 0; cnt < MIFARE_DEFAULTKEYS_SIZE; cnt++){
			num_to_bytes(g_mifare_default_keys[cnt], 6, (uint8_t*)(keyBlock + cnt * 6));
		}

		PrintAndLogEx(SUCCESS, "Testing known keys. Sector count=%d", SectorsCnt);
		res = mfCheckKeys_fast( SectorsCnt, true, true, 1, MIFARE_DEFAULTKEYS_SIZE + 1, keyBlock, e_sector, false);
				
		uint64_t t2 = msclock() - t1;
		PrintAndLogEx(SUCCESS, "Time to check %d known keys: %.0f seconds\n", MIFARE_DEFAULTKEYS_SIZE, (float)t2/1000.0 );
		PrintAndLogEx(SUCCESS, "enter nested attack");
		
		// nested sectors
		iterations = 0;
		bool calibrate = true;

		for (i = 0; i < MIFARE_SECTOR_RETRY; i++) {
			for (uint8_t sectorNo = 0; sectorNo < SectorsCnt; ++sectorNo) {
				for (trgKeyType = 0; trgKeyType < 2; ++trgKeyType) { 

					if (e_sector[sectorNo].foundKey[trgKeyType]) continue;
					
					int16_t isOK = mfnested(blockNo, keyType, key, FirstBlockOfSector(sectorNo), trgKeyType, keyBlock, calibrate);
					switch (isOK) {
						case -1 : PrintAndLogEx(WARNING, "error: No response from Proxmark.\n"); break;
						case -2 : PrintAndLogEx(WARNING, "button pressed. Aborted.\n"); break;
						case -3 : PrintAndLogEx(FAILED, "Tag isn't vulnerable to Nested Attack (PRNG is not predictable).\n"); break;
						case -4 : //key not found
							calibrate = false;
							iterations++;
							continue; 
						case -5 :
							calibrate = false;
							iterations++;
							e_sector[sectorNo].foundKey[trgKeyType] = 1;
							e_sector[sectorNo].Key[trgKeyType] = bytes_to_num(keyBlock, 6);

							res = mfCheckKeys_fast( SectorsCnt, true, true, 2, 1, keyBlock, e_sector, false);
							continue;
							
						default : PrintAndLogEx(WARNING, "unknown Error.\n");
					}
					free(e_sector);
					return 2;
				}
			}
		}
		
		t1 = msclock() - t1;
		PrintAndLogEx(SUCCESS, "time in nested: %.0f seconds\n", (float)t1/1000.0);


		// 20160116 If Sector A is found, but not Sector B,  try just reading it of the tag?
		PrintAndLogEx(INFO, "trying to read key B...");
		for (i = 0; i < SectorsCnt; i++) {
			// KEY A  but not KEY B
			if ( e_sector[i].foundKey[0] && !e_sector[i].foundKey[1] ) {
				
				uint8_t sectrail = (FirstBlockOfSector(i) + NumBlocksPerSector(i) - 1);
				
				PrintAndLogEx(SUCCESS, "reading block %d", sectrail);
							
				UsbCommand c = {CMD_MIFARE_READBL, {sectrail, 0, 0}};
				num_to_bytes(e_sector[i].Key[0], 6, c.d.asBytes); // KEY A
				clearCommandBuffer();
				SendCommand(&c);

				UsbCommand resp;
				if ( !WaitForResponseTimeout(CMD_ACK,&resp,1500)) continue;
					
				uint8_t isOK  = resp.arg[0] & 0xff;
				if (!isOK) continue;

				uint8_t *data = resp.d.asBytes;
				key64 = bytes_to_num(data+10, 6);
				if (key64) {
					PrintAndLogEx(SUCCESS, "data: %s", sprint_hex(data+10, 6));
					e_sector[i].foundKey[1] = true;
					e_sector[i].Key[1] = key64;
				}
			}
		}

		
		//print them
		printKeyTable( SectorsCnt, e_sector );
		
		// transfer them to the emulator
		if (transferToEml) {
			for (i = 0; i < SectorsCnt; i++) {
				mfEmlGetMem(keyBlock, FirstBlockOfSector(i) + NumBlocksPerSector(i) - 1, 1);
				if (e_sector[i].foundKey[0])
					num_to_bytes(e_sector[i].Key[0], 6, keyBlock);
				if (e_sector[i].foundKey[1])
					num_to_bytes(e_sector[i].Key[1], 6, &keyBlock[10]);
				mfEmlSetMem(keyBlock, FirstBlockOfSector(i) + NumBlocksPerSector(i) - 1, 1);
			}
			PrintAndLogEx(SUCCESS, "keys transferred to emulator memory.");
		}
		
		// Create dump file
		if (createDumpFile) {
			fptr = GenerateFilename("hf-mf-", "-key.bin");
			if (fptr == NULL) {
				free(e_sector);
				return 1;
			}
			
			if ((fkeys = fopen(fptr, "wb")) == NULL) { 
				PrintAndLogEx(WARNING, "could not create file " _YELLOW_(%s), fptr);
				free(e_sector);
				return 1;
			}
			
			PrintAndLogEx(SUCCESS, "saving keys to binary file " _YELLOW_(%s), fptr);
			for (i=0; i<SectorsCnt; i++) {
				if (e_sector[i].foundKey[0]){
					num_to_bytes(e_sector[i].Key[0], 6, tempkey);
					fwrite ( tempkey, 1, 6, fkeys );
				} else {
					fwrite ( &standart, 1, 6, fkeys );
				}
			}
			for( i=0; i<SectorsCnt; i++) {
				if (e_sector[i].foundKey[1]){
					num_to_bytes(e_sector[i].Key[1], 6, tempkey);
					fwrite ( tempkey, 1, 6, fkeys );
				} else {
					fwrite ( &standart, 1, 6, fkeys );
				}
			}
			fflush(fkeys);
			fclose(fkeys);
		}		
		free(e_sector);
	}

	free(e_sector);	
	return 0;
}

int CmdHF14AMfNestedHard(const char *Cmd) {
	uint8_t blockNo = 0;
	uint8_t keyType = 0;
	uint8_t trgBlockNo = 0;
	uint8_t trgKeyType = 0;
	uint8_t key[6] = {0, 0, 0, 0, 0, 0};
	uint8_t trgkey[6] = {0, 0, 0, 0, 0, 0};
	uint8_t cmdp=0;
	char filename[FILE_PATH_SIZE], *fptr;
	char szTemp[FILE_PATH_SIZE-20];
	char ctmp;
	
	bool know_target_key = false;
	bool nonce_file_read = false;
	bool nonce_file_write = false;
	bool slow = false;
	int tests = 0;
	
	switch(tolower(param_getchar(Cmd, cmdp))) {
		case 'h': return usage_hf14_hardnested();
		case 'r':
			fptr = GenerateFilename("hf-mf-","-nonces.bin");
			if (fptr == NULL) 
				strncpy(filename, "nonces.bin", FILE_PATH_SIZE);
			else
				strncpy(filename, fptr, FILE_PATH_SIZE-1);
				
			nonce_file_read = true;
			if (!param_gethex(Cmd, cmdp+1, trgkey, 12)) {
				know_target_key = true;
			}
			cmdp++;
			break;
		case 't':
			tests = param_get32ex(Cmd, cmdp+1, 100, 10);
			if (!param_gethex(Cmd, cmdp+2, trgkey, 12)) {
				know_target_key = true;
			}
			cmdp += 2;
			break;
		default:
			if (param_getchar(Cmd, cmdp) == 0x00)
			{
				PrintAndLogEx(WARNING, "Block number is missing");
				return 1;
			
			}
			blockNo = param_get8(Cmd, cmdp);
			ctmp = tolower(param_getchar(Cmd, cmdp+1));
			if (ctmp != 'a' && ctmp != 'b') {
				PrintAndLogEx(WARNING, "Key type must be A or B");
				return 1;
			}
			
			if (ctmp != 'a') { 
				keyType = 1;
			}
			
			if (param_gethex(Cmd, cmdp+2, key, 12)) {
				PrintAndLogEx(WARNING, "Key must include 12 HEX symbols");
				return 1;
			}
			
			if (param_getchar(Cmd, cmdp+3) == 0x00)
			{
				PrintAndLogEx(WARNING, "Target block number is missing");
				return 1;
			}
			
			trgBlockNo = param_get8(Cmd, cmdp+3);

			ctmp = tolower(param_getchar(Cmd, cmdp+4));
			if (ctmp != 'a' && ctmp != 'b') {
				PrintAndLogEx(WARNING, "Target key type must be A or B");
				return 1;
			}
			if (ctmp != 'a') {
				trgKeyType = 1;
			}
			cmdp += 5;
	}
	if (!param_gethex(Cmd, cmdp, trgkey, 12)) {
		know_target_key = true;
		cmdp++;
	}

	while ((ctmp = param_getchar(Cmd, cmdp))) {
		switch(tolower(ctmp)) {
		case 's':
			slow = true;
			break;
		case 'w':
			nonce_file_write = true;
			fptr = GenerateFilename("hf-mf-","-nonces.bin");
			if (fptr == NULL) 
				return 1;
			strncpy(filename, fptr, FILE_PATH_SIZE-1);
			break;
		case 'u':
			param_getstr(Cmd, cmdp+1, szTemp, FILE_PATH_SIZE-20);
			snprintf(filename, FILE_PATH_SIZE, "hf-mf-%s-nonces.bin", szTemp);
			cmdp++;
			break;
		case 'f':
			param_getstr(Cmd, cmdp+1, szTemp, FILE_PATH_SIZE-20);
			strncpy(filename, szTemp, FILE_PATH_SIZE-20);
			cmdp++;
			break;
		case 'i': 
			SetSIMDInstr(SIMD_AUTO);
			ctmp = tolower(param_getchar(Cmd, cmdp+1));
			switch (ctmp) {
				case '5':
					SetSIMDInstr(SIMD_AVX512);
					break;
				case '2':
					SetSIMDInstr(SIMD_AVX2);
					break;
				case 'a':
					SetSIMDInstr(SIMD_AVX);
					break;
				case 's':
					SetSIMDInstr(SIMD_SSE2);
					break;
				case 'm':
					SetSIMDInstr(SIMD_MMX);
					break;
				case 'n':
					SetSIMDInstr(SIMD_NONE);
					break;
				default:
					PrintAndLogEx(WARNING, "Unknown SIMD type. %c", ctmp);
					return 1;
			}
			cmdp += 2;
			break;
		default:
			PrintAndLogEx(WARNING, "Unknown parameter '%c'\n", ctmp);
			usage_hf14_hardnested();
			return 1;
		}
		cmdp++;
	}
	
	if ( !know_target_key ) {
		uint64_t key64 = 0;
		// check if we can authenticate to sector
		int res = mfCheckKeys(blockNo, keyType, true, 1, key, &key64);
		if (res) {
			PrintAndLogEx(WARNING, "Key is wrong. Can't authenticate to block:%3d key type:%c", blockNo, keyType ? 'B' : 'A');
			return 3;
		}	
	}
	
	PrintAndLogEx(NORMAL, "--target block no:%3d, target key type:%c, known target key: 0x%02x%02x%02x%02x%02x%02x%s, file action: %s, Slow: %s, Tests: %d ", 
			trgBlockNo, 
			trgKeyType?'B':'A', 
			trgkey[0], trgkey[1], trgkey[2], trgkey[3], trgkey[4], trgkey[5],
			know_target_key ? "" : " (not set)",
			nonce_file_write ? "write": nonce_file_read ? "read" : "none",
			slow ? "Yes" : "No",
			tests);

	uint64_t foundkey = 0;
	int16_t isOK = mfnestedhard(blockNo, keyType, key, trgBlockNo, trgKeyType, know_target_key ? trgkey : NULL, nonce_file_read, nonce_file_write, slow, tests, &foundkey, filename);

	DropField();
	if (isOK) {
		switch (isOK) {
			case 1 : PrintAndLogEx(WARNING, "Error: No response from Proxmark.\n"); break;
			case 2 : PrintAndLogEx(NORMAL, "Button pressed. Aborted.\n"); break;
			default : break;
		}
		return 2;
	}
	return 0;
}

int randInRange(int min, int max) {
	return min + (int) (rand() / (double) (RAND_MAX) * (max - min + 1));
}

//Fisher–Yates shuffle
void shuffle( uint8_t *array, uint16_t len) {
	uint8_t tmp[6];
	uint16_t x;
	time_t t;
	srand((unsigned) time(&t));
	while (len) {		
		x = randInRange(0, (len -= 6) ) | 0; // 0 = i < n
		x %= 6;
		memcpy(tmp, array + x, 6);
		memcpy(array + x, array + len, 6);	
		memcpy(array + len, tmp, 6);		
	}
}

int CmdHF14AMfChk_fast(const char *Cmd) {

	char ctmp = 0x00;
	ctmp = tolower(param_getchar(Cmd, 0));
	if (strlen(Cmd) < 1 || ctmp == 'h') return usage_hf14_chk_fast();

	FILE * f;
	char filename[FILE_PATH_SIZE]={0};
	char buf[13];
	char *fptr;
	uint8_t tempkey[6] = {0xFF, 0xFF, 0xFF, 0xFF, 0xFF, 0xFF};
	uint8_t *keyBlock = NULL, *p;
	uint8_t sectorsCnt = 1;
	int i, keycnt = 0;
	int clen = 0;
	int transferToEml = 0, createDumpFile = 0;
	uint32_t keyitems = MIFARE_DEFAULTKEYS_SIZE;
	bool use_flashmemory = false;

	sector_t *e_sector = NULL;
	
	keyBlock = calloc(MIFARE_DEFAULTKEYS_SIZE, 6);
	if (keyBlock == NULL) return 1;

	for (int cnt = 0; cnt < MIFARE_DEFAULTKEYS_SIZE; cnt++)
		num_to_bytes(g_mifare_default_keys[cnt], 6, keyBlock + cnt * 6);
	
	// sectors
	switch(ctmp) {
		case '0': sectorsCnt =  MIFARE_MINI_MAXSECTOR; break;
		case '1': sectorsCnt = MIFARE_1K_MAXSECTOR; break;
		case '2': sectorsCnt = MIFARE_2K_MAXSECTOR; break;
		case '4': sectorsCnt = MIFARE_4K_MAXSECTOR; break;
		default:  sectorsCnt = MIFARE_1K_MAXSECTOR;
	}

	for (i = 1; param_getchar(Cmd, i); i++) {
		
		ctmp = tolower(param_getchar(Cmd, i));
		clen = param_getlength(Cmd, i);
		
		if (clen == 12) {
			
			if ( param_gethex(Cmd, i, keyBlock + 6 * keycnt, 12) ){
				PrintAndLogEx(FAILED, "not hex, skipping");
				continue;
			}

			if ( keyitems - keycnt < 2) {
				p = realloc(keyBlock, 6 * (keyitems += 64));
				if (!p) {
					PrintAndLogEx(FAILED, "Cannot allocate memory for Keys");
					free(keyBlock);
					return 2;
				}
				keyBlock = p;
			}
			PrintAndLogEx(NORMAL, "[%2d] key %s", keycnt, sprint_hex( (keyBlock + 6*keycnt), 6 ) );
			keycnt++;
		} else if ( clen == 1) {
			if (ctmp == 't' ) { transferToEml = 1; continue; }
			if (ctmp == 'd' ) { createDumpFile = 1; continue; }
#ifdef WITH_FLASH			
			if (ctmp == 'm' ) { use_flashmemory = true; continue; }
#endif			
		} else {
			// May be a dic file
			if ( param_getstr(Cmd, i, filename, FILE_PATH_SIZE) >= FILE_PATH_SIZE ) {
				PrintAndLogEx(FAILED, "Filename too long");
				continue;
			}
			
			f = fopen( filename, "r");
			if ( !f ){
				PrintAndLogEx(FAILED, "File: " _YELLOW_(%s) ": not found or locked.", filename);
				continue;
			}
			
			// read file
			while( fgets(buf, sizeof(buf), f) ){
				if (strlen(buf) < 12 || buf[11] == '\n')
					continue;
			
				while (fgetc(f) != '\n' && !feof(f)) ;  //goto next line
				
				if( buf[0]=='#' ) continue;	//The line start with # is comment, skip

				if (!isxdigit(buf[0])){
					PrintAndLogEx(FAILED, "File content error. '" _YELLOW_(%s)"' must include 12 HEX symbols", buf);
					continue;
				}
				
				buf[12] = 0;
				if ( keyitems - keycnt < 2) {
					p = realloc(keyBlock, 6 * (keyitems += 64));
					if (!p) {
						PrintAndLogEx(FAILED, "Cannot allocate memory for default keys");
						free(keyBlock);
						fclose(f);
						return 2;
					}
					keyBlock = p;
				}
				int pos = 6 * keycnt;
				memset(keyBlock + pos, 0, 6);
				num_to_bytes(strtoll(buf, NULL, 16), 6, keyBlock + pos);
				keycnt++;
				memset(buf, 0, sizeof(buf));
			}
			fclose(f);
			PrintAndLogEx(SUCCESS, "Loaded %2d keys from " _YELLOW_(%s), keycnt, filename);
		}
	}
		
	if (keycnt == 0 && !use_flashmemory) {
		PrintAndLogEx(SUCCESS, "No key specified, trying default keys");
		for (;keycnt < MIFARE_DEFAULTKEYS_SIZE; keycnt++)
			PrintAndLogEx(NORMAL, "[%2d] %02x%02x%02x%02x%02x%02x", keycnt,
				(keyBlock + 6*keycnt)[0],(keyBlock + 6*keycnt)[1], (keyBlock + 6*keycnt)[2],
				(keyBlock + 6*keycnt)[3], (keyBlock + 6*keycnt)[4],	(keyBlock + 6*keycnt)[5]);
	}
	
	// // initialize storage for found keys
	e_sector = calloc(sectorsCnt, sizeof(sector_t));
	if (e_sector == NULL) {
		free(keyBlock);
		return 1;
	}
			
	uint32_t chunksize = keycnt > (USB_CMD_DATA_SIZE/6) ? (USB_CMD_DATA_SIZE/6) : keycnt;
	bool firstChunk = true, lastChunk = false;
	
	// time
	uint64_t t1 = msclock();

	if ( use_flashmemory ) {
		PrintAndLogEx(SUCCESS, "Using dictionary in flash memory");
		mfCheckKeys_fast( sectorsCnt, true, true, 1, 0, keyBlock, e_sector, use_flashmemory);
	} else {
	
		// strategys. 1= deep first on sector 0 AB,  2= width first on all sectors
		for (uint8_t strategy = 1; strategy < 3; strategy++) {
			PrintAndLogEx(SUCCESS, "Running strategy %u", strategy);

				// main keychunk loop			
				for (uint32_t i = 0; i < keycnt; i += chunksize) {
					
					if (ukbhit()) {
						int gc = getchar(); (void)gc;
						PrintAndLogEx(WARNING, "\naborted via keyboard!\n");
						goto out;
					}
					
					uint32_t size = ((keycnt - i)  > chunksize) ? chunksize : keycnt - i;
					
					// last chunk?
					if ( size == keycnt - i)
						lastChunk = true;
					
					int res = mfCheckKeys_fast( sectorsCnt, firstChunk, lastChunk, strategy, size, keyBlock + (i * 6), e_sector, false);

					if ( firstChunk )
						firstChunk = false;
								
					// all keys,  aborted
					if ( res == 0 || res == 2 )
						goto out;
				} // end chunks of keys
			firstChunk = true;
			lastChunk = false;
		} // end strategy
	}
out: 
	t1 = msclock() - t1;
	PrintAndLogEx(SUCCESS, "Time in checkkeys (fast):  %.1fs\n", (float)(t1/1000.0));

	// check..
	uint8_t found_keys = 0;
	for (uint8_t i = 0; i < sectorsCnt; ++i) {
		
		if ( e_sector[i].foundKey[0] ) 
			found_keys++;
		
		if ( e_sector[i].foundKey[1] )
			found_keys++;
	}
	
	if ( found_keys == 0 ) {
		PrintAndLogEx(WARNING, "No keys found");
	} else {
	
		printKeyTable( sectorsCnt, e_sector );

		if (transferToEml) {
			uint8_t block[16] = {0x00};
			for (uint8_t i = 0; i < sectorsCnt; ++i ) {
				mfEmlGetMem(block, FirstBlockOfSector(i) + NumBlocksPerSector(i) - 1, 1);
				if (e_sector[i].foundKey[0])
					num_to_bytes(e_sector[i].Key[0], 6, block);
				if (e_sector[i].foundKey[1])
					num_to_bytes(e_sector[i].Key[1], 6, block+10);
				mfEmlSetMem(block, FirstBlockOfSector(i) + NumBlocksPerSector(i) - 1, 1);
			}
			PrintAndLogEx(SUCCESS, "Found keys have been transferred to the emulator memory");
		}
		
		if (createDumpFile) {
			fptr = GenerateFilename("hf-mf-", "-key.bin");
			if (fptr == NULL) 
				return 1;

			FILE *fkeys = fopen(fptr, "wb");
			if (fkeys == NULL) { 
				PrintAndLogEx(WARNING, "Could not create file " _YELLOW_(%s), fptr);
				free(keyBlock);
				free(e_sector);
				return 1;
			}
			PrintAndLogEx(SUCCESS, "Printing keys to binary file " _YELLOW_(%s)"...", fptr);
		
			for (i=0; i<sectorsCnt; i++) {
				num_to_bytes(e_sector[i].Key[0], 6, tempkey);
				fwrite (tempkey, 1, 6, fkeys);
			}

			for (i=0; i<sectorsCnt; i++) {
				num_to_bytes(e_sector[i].Key[1], 6, tempkey);
				fwrite (tempkey, 1, 6, fkeys );
			}

			fclose(fkeys);
			PrintAndLogEx(SUCCESS, "Found keys have been dumped to " _YELLOW_(%s)" --> 0xffffffffffff has been inserted for unknown keys.", fptr);			
		}	
	}
	
	free(keyBlock);
	free(e_sector);
	PrintAndLogEx(NORMAL, "");
	return 0;
}

int CmdHF14AMfChk(const char *Cmd) {

	char ctmp = tolower(param_getchar(Cmd, 0));
	if (strlen(Cmd) < 3 || ctmp == 'h') return usage_hf14_chk();

	FILE * f;
	char filename[FILE_PATH_SIZE] = {0};
	char buf[13];
	uint8_t *keyBlock = NULL, *p;
	sector_t *e_sector = NULL;

	uint8_t blockNo = 0;
	uint8_t SectorsCnt = 1;
	uint8_t keyType = 0;
	uint32_t keyitems = MIFARE_DEFAULTKEYS_SIZE;
	uint64_t key64 = 0;	
	uint8_t tempkey[6] = {0xFF, 0xFF, 0xFF, 0xFF, 0xFF, 0xFF};
	char *fptr;
	int clen = 0;
	int transferToEml = 0;
	int createDumpFile = 0;	
	int i, res, keycnt = 0;

	keyBlock = calloc(MIFARE_DEFAULTKEYS_SIZE, 6);
	if (keyBlock == NULL) return 1;

	for (int cnt = 0; cnt < MIFARE_DEFAULTKEYS_SIZE; cnt++)
		num_to_bytes(g_mifare_default_keys[cnt], 6, (uint8_t*)(keyBlock + cnt * 6));
	
	if (param_getchar(Cmd, 0)=='*') {
		blockNo = 3;
		SectorsCnt = NumOfSectors( param_getchar(Cmd+1, 0) );
	} else {
		blockNo = param_get8(Cmd, 0);
	}
	
	ctmp = tolower(param_getchar(Cmd, 1));
	clen = param_getlength(Cmd, 1);
	if (clen == 1) {
		switch (ctmp) {	
		case 'a':
			keyType = 0;
			break;
		case 'b':
			keyType = 1;
			break;
		case '?':
			keyType = 2;
			break;
		default:
			PrintAndLogEx(FAILED, "Key type must be A , B or ?");
			free(keyBlock);
			return 1;
		};
	}

	for (i = 2; param_getchar(Cmd, i); i++) {

		ctmp = tolower(param_getchar(Cmd, i));
		clen = param_getlength(Cmd, i);
		
		if (clen == 12) {
			
			if ( param_gethex(Cmd, i, keyBlock + 6 * keycnt, 12) ){
				PrintAndLogEx(FAILED, "not hex, skipping");
				continue;
			}

			if ( keyitems - keycnt < 2) {
				p = realloc(keyBlock, 6 * (keyitems += 64));
				if (!p) {
					PrintAndLogEx(FAILED, "cannot allocate memory for Keys");
					free(keyBlock);
					return 2;
				}
				keyBlock = p;
			}
			PrintAndLogEx(NORMAL, "[%2d] key %s", keycnt, sprint_hex( (keyBlock + 6*keycnt), 6 ) );;
			keycnt++;
		} else if ( clen == 1 ) {
			if (ctmp == 't' ) { transferToEml = 1; continue; }
			if (ctmp == 'd' ) { createDumpFile = 1; continue; }
		} else {
			// May be a dic file
			if ( param_getstr(Cmd, i, filename, sizeof(filename)) >= FILE_PATH_SIZE ) {
				PrintAndLogEx(FAILED, "File name too long");
				continue;
			}
			
			f = fopen( filename , "r");
			if ( !f ) {
				PrintAndLogEx(FAILED, "File: " _YELLOW_(%s) ": not found or locked.", filename);
				continue;
			}
			
			// load keys from dictionary file
			while( fgets(buf, sizeof(buf), f) ){
				if (strlen(buf) < 12 || buf[11] == '\n')
					continue;
			
				while (fgetc(f) != '\n' && !feof(f)) ;  //goto next line
				
				if( buf[0]=='#' ) continue;	//The line start with # is comment, skip

				// codesmell, only checks first char?
				if (!isxdigit(buf[0])){
					PrintAndLogEx(FAILED, "File content error. '" _YELLOW_(%s)"' must include 12 HEX symbols",buf);
					continue;
				}
				
				buf[12] = 0;

				if ( keyitems - keycnt < 2) {
					p = realloc(keyBlock, 6 * (keyitems += 64));
					if (!p) {
						PrintAndLogEx(FAILED, "Cannot allocate memory for defKeys");
						free(keyBlock);
						fclose(f);
						return 2;
					}
					keyBlock = p;
				}
				memset(keyBlock + 6 * keycnt, 0, 6);
				num_to_bytes(strtoll(buf, NULL, 16), 6, keyBlock + 6*keycnt);
				//PrintAndLogEx(NORMAL, "check key[%2d] %012" PRIx64, keycnt, bytes_to_num(keyBlock + 6*keycnt, 6));
				keycnt++;
				memset(buf, 0, sizeof(buf));
			}
			fclose(f);
			PrintAndLogEx(SUCCESS, "Loaded %2d keys from " _YELLOW_(%s), keycnt, filename);
		}
	}
	
	if (keycnt == 0) {
		PrintAndLogEx(INFO, "No key specified, trying default keys");
		for (;keycnt < MIFARE_DEFAULTKEYS_SIZE; keycnt++)
			PrintAndLogEx(NORMAL, "[%2d] %02x%02x%02x%02x%02x%02x", keycnt,
				(keyBlock + 6*keycnt)[0],(keyBlock + 6*keycnt)[1], (keyBlock + 6*keycnt)[2],
				(keyBlock + 6*keycnt)[3], (keyBlock + 6*keycnt)[4],	(keyBlock + 6*keycnt)[5], 6);
	}
	
	// initialize storage for found keys
	e_sector = calloc(SectorsCnt, sizeof(sector_t));
	if (e_sector == NULL) {
		free(keyBlock);
		return 1;
	}

	// empty e_sector
	for(int i = 0; i < SectorsCnt; ++i){
		e_sector[i].Key[0] = 0xffffffffffff;
		e_sector[i].Key[1] = 0xffffffffffff;
		e_sector[i].foundKey[0] = false;
		e_sector[i].foundKey[1] = false;
	}
		
	
	uint8_t trgKeyType = 0;
	uint32_t max_keys = keycnt > (USB_CMD_DATA_SIZE/6) ? (USB_CMD_DATA_SIZE/6) : keycnt;
	
	// time
	uint64_t t1 = msclock();

	
	// check keys.
	for (trgKeyType = (keyType==2)?0:keyType; trgKeyType < 2; (keyType==2) ? (++trgKeyType) : (trgKeyType=2) ) {

		int b = blockNo;
		for (int i = 0; i < SectorsCnt; ++i) {
			
			// skip already found keys.
			if (e_sector[i].foundKey[trgKeyType]) continue;
						
			for (uint32_t c = 0; c < keycnt; c += max_keys) {
								
				printf("."); fflush(stdout);
				if (ukbhit()) {
					int gc = getchar();	(void)gc;
					PrintAndLogEx(INFO, "\naborted via keyboard!\n");
					goto out;
				}
								
				uint32_t size = keycnt-c > max_keys ? max_keys : keycnt-c;
				
				res = mfCheckKeys(b, trgKeyType, true, size, &keyBlock[6*c], &key64);
				if (!res) {
					e_sector[i].Key[trgKeyType] = key64;
					e_sector[i].foundKey[trgKeyType] = true;
					break;
				}
				

			}
			b < 127 ? ( b +=4 ) : ( b += 16 );	
		}
	}
	t1 = msclock() - t1;
	PrintAndLogEx(SUCCESS, "\nTime in checkkeys: %.0f seconds\n", (float)t1/1000.0);

		
	// 20160116 If Sector A is found, but not Sector B,  try just reading it of the tag?
	if ( keyType != 1 ) {
		PrintAndLogEx(INFO, "testing to read key B...");
		for (i = 0; i < SectorsCnt; i++) {
			// KEY A  but not KEY B
			if ( e_sector[i].foundKey[0] && !e_sector[i].foundKey[1] ) {
							
				uint8_t sectrail = (FirstBlockOfSector(i) + NumBlocksPerSector(i) - 1);
				
				PrintAndLogEx(NORMAL, "Reading block %d", sectrail);
				
				UsbCommand c = {CMD_MIFARE_READBL, {sectrail, 0, 0}};
				num_to_bytes(e_sector[i].Key[0], 6, c.d.asBytes); // KEY A
				clearCommandBuffer();
				SendCommand(&c);

				UsbCommand resp;
				if ( !WaitForResponseTimeout(CMD_ACK,&resp,1500)) continue;
					
				uint8_t isOK  = resp.arg[0] & 0xff;
				if (!isOK) continue;

				uint8_t *data = resp.d.asBytes;
				key64 = bytes_to_num(data+10, 6);
				if (key64) {
					PrintAndLogEx(NORMAL, "Data:%s", sprint_hex(data+10, 6));
					e_sector[i].foundKey[1] = 1;
					e_sector[i].Key[1] = key64;
				}
			}
		}
	}

out:
	
	//print keys
	printKeyTable( SectorsCnt, e_sector );
	
	if (transferToEml) {
		uint8_t block[16] = {0x00};
		for (uint8_t i = 0; i < SectorsCnt; ++i ) {
			mfEmlGetMem(block, FirstBlockOfSector(i) + NumBlocksPerSector(i) - 1, 1);
			if (e_sector[i].foundKey[0])
				num_to_bytes(e_sector[i].Key[0], 6, block);
			if (e_sector[i].foundKey[1])
				num_to_bytes(e_sector[i].Key[1], 6, block+10);
			mfEmlSetMem(block, FirstBlockOfSector(i) + NumBlocksPerSector(i) - 1, 1);
		}
		PrintAndLogEx(SUCCESS, "Found keys have been transferred to the emulator memory");
	}
	
	if (createDumpFile) {
		fptr = GenerateFilename("hf-mf-", "-key.bin");
		if (fptr == NULL) {
			free(keyBlock);
			free(e_sector);			
			return 1;
		}

		FILE *fkeys = fopen(fptr, "wb");
		if (fkeys == NULL) { 
			PrintAndLogEx(WARNING, "Could not create file " _YELLOW_(%s), fptr);
			free(keyBlock);
			free(e_sector);
			return 1;
		}
		PrintAndLogEx(INFO, "Printing keys to binary file " _YELLOW_(%s)"...", fptr);
	
		for( i=0; i<SectorsCnt; i++) {
			num_to_bytes(e_sector[i].Key[0], 6, tempkey);
			fwrite ( tempkey, 1, 6, fkeys );
		}
		for(i=0; i<SectorsCnt; i++) {
			num_to_bytes(e_sector[i].Key[1], 6, tempkey);
			fwrite ( tempkey, 1, 6, fkeys );
		}
		fclose(fkeys);
		PrintAndLogEx(SUCCESS, "Found keys have been dumped to file " _YELLOW_(%s)". 0xffffffffffff has been inserted for unknown keys.", fptr);
	}

	free(keyBlock);
	free(e_sector);
	PrintAndLogEx(NORMAL, "");
	return 0;
}

sector_t *k_sector = NULL;
uint8_t k_sectorsCount = 16;
static void emptySectorTable(){

	// initialize storage for found keys
	if (k_sector == NULL)
		k_sector = calloc(k_sectorsCount, sizeof(sector_t));
	if (k_sector == NULL) 
		return;
		
	// empty e_sector
	for(int i = 0; i < k_sectorsCount; ++i){
		k_sector[i].Key[0] = 0xffffffffffff;
		k_sector[i].Key[1] = 0xffffffffffff;
		k_sector[i].foundKey[0] = false;
		k_sector[i].foundKey[1] = false;
	}
}

void showSectorTable(){
	if (k_sector != NULL) {
		printKeyTable(k_sectorsCount, k_sector);
		free(k_sector);
		k_sector = NULL;
	}
}

void readerAttack(nonces_t data, bool setEmulatorMem, bool verbose) {

	uint64_t key = 0;	
	bool success = false;
	
	if (k_sector == NULL)
		emptySectorTable();

	success = mfkey32_moebius(data, &key);
	if (success) {
		uint8_t sector = data.sector;
		uint8_t keytype = data.keytype;

		PrintAndLogEx(INFO, "Reader is trying authenticate with: Key %s, sector %02d: [%012" PRIx64 "]"
			, keytype ? "B" : "A"
			, sector
			, key
		);

		k_sector[sector].Key[keytype] = key;
		k_sector[sector].foundKey[keytype] = true;

		//set emulator memory for keys
		if (setEmulatorMem) {
			uint8_t	memBlock[16] = {0,0,0,0,0,0, 0xff, 0x0F, 0x80, 0x69, 0,0,0,0,0,0};
			num_to_bytes( k_sector[sector].Key[0], 6, memBlock);
			num_to_bytes( k_sector[sector].Key[1], 6, memBlock+10);
			//iceman,  guessing this will not work so well for 4K tags.
			PrintAndLogEx(INFO, "Setting Emulator Memory Block %02d: [%s]"
				, (sector*4) + 3
				, sprint_hex( memBlock, sizeof(memBlock))
				);
			mfEmlSetMem( memBlock, (sector*4) + 3, 1);
		}
	}
}

int CmdHF14AMf1kSim(const char *Cmd) {

	uint8_t uid[10] = {0, 0, 0, 0, 0, 0, 0, 0, 0, 0};
	uint8_t exitAfterNReads = 0;
	uint8_t flags = (FLAG_UID_IN_EMUL | FLAG_4B_UID_IN_DATA);
	int uidlen = 0;
	uint8_t cmdp = 0;
	bool errors = false, verbose = false, setEmulatorMem = false;
	nonces_t data[1];
		
	while(param_getchar(Cmd, cmdp) != 0x00 && !errors) {
		switch( tolower(param_getchar(Cmd, cmdp))) {
		case 'e':
			setEmulatorMem = true;
			cmdp++;
			break;
		case 'h':
			return usage_hf14_mf1ksim();
		case 'i':
			flags |= FLAG_INTERACTIVE;
			cmdp++;
			break;
		case 'n':
			exitAfterNReads = param_get8(Cmd, cmdp+1);
			cmdp += 2;
			break;
		case 'u':
			param_gethex_ex(Cmd, cmdp+1, uid, &uidlen);
			switch(uidlen) {
				case 20: flags = FLAG_10B_UID_IN_DATA; break;
				case 14: flags = FLAG_7B_UID_IN_DATA; break;
				case  8: flags = FLAG_4B_UID_IN_DATA; break;
				default: return usage_hf14_mf1ksim();
			}
			cmdp += 2;
			break;
		case 'v':
			verbose = true;
			cmdp++;
			break;
		case 'x':
			flags |= FLAG_NR_AR_ATTACK;
			cmdp++;
			break;
		default:
			PrintAndLogEx(WARNING, "Unknown parameter '%c'", param_getchar(Cmd, cmdp));
			errors = true;
			break;
		}
	}
	//Validations
	if (errors) return usage_hf14_mf1ksim();
	
	PrintAndLogEx(NORMAL, " uid:%s, numreads:%d, flags:%d (0x%02x) "
				, (uidlen == 0 ) ? "N/A" : sprint_hex(uid, uidlen>>1)
				, exitAfterNReads
				, flags
				, flags);

	UsbCommand c = {CMD_SIMULATE_MIFARE_CARD, {flags, exitAfterNReads, 0}};
	memcpy(c.d.asBytes, uid, sizeof(uid));
	clearCommandBuffer();
	SendCommand(&c);
	UsbCommand resp;		

	if(flags & FLAG_INTERACTIVE) {
		PrintAndLogEx(INFO, "Press pm3-button or send another cmd to abort simulation");

		while( !ukbhit() ){	
			if (!WaitForResponseTimeout(CMD_ACK, &resp, 1500) ) continue;
			if ( !(flags & FLAG_NR_AR_ATTACK) ) break;
			if ( (resp.arg[0] & 0xffff) != CMD_SIMULATE_MIFARE_CARD ) break;

			memcpy(data, resp.d.asBytes, sizeof(data));
			readerAttack(data[0], setEmulatorMem, verbose);
		}
		showSectorTable();
	}
	return 0;
}

int CmdHF14AMfSniff(const char *Cmd){
	bool wantLogToFile = false;
	bool wantDecrypt = false;
	//bool wantSaveToEml = false; TODO
	bool wantSaveToEmlFile = false;

	//var 
	int res = 0, len = 0, blockLen = 0;
	int pckNum = 0, num = 0;
	uint8_t sak = 0;
	uint8_t uid[10];
	uint8_t uid_len = 0;
	uint8_t atqa[2] = {0x00, 0x00};
	bool isTag = false;
	uint8_t *buf = NULL;
	uint16_t bufsize = 0;
	uint8_t *bufPtr = NULL;
	uint16_t traceLen = 0;
	
	memset(uid, 0x00, sizeof(uid));
	
	char ctmp = tolower(param_getchar(Cmd, 0));
	if ( ctmp == 'h') return usage_hf14_sniff();
	
	for (int i = 0; i < 4; i++) {
		ctmp = tolower(param_getchar(Cmd, i));
		if (ctmp == 'l') wantLogToFile = true;
		if (ctmp == 'd') wantDecrypt = true;
		//if (ctmp == 'e') wantSaveToEml = true; TODO
		if (ctmp == 'f') wantSaveToEmlFile = true;
	}
	
	PrintAndLogEx(NORMAL, "-------------------------------------------------------------------------\n");
	PrintAndLogEx(NORMAL, "Executing mifare sniffing command. \n");
	PrintAndLogEx(NORMAL, "Press the key on the proxmark3 device to abort both proxmark3 and client.\n");
	PrintAndLogEx(NORMAL, "Press the key on pc keyboard to abort the client.\n");
	PrintAndLogEx(NORMAL, "-------------------------------------------------------------------------\n");

	UsbCommand c = {CMD_MIFARE_SNIFFER, {0, 0, 0}};
	clearCommandBuffer();
	SendCommand(&c);

	UsbCommand resp;
	
	// wait cycle
	while (true) {
		printf("."); fflush(stdout);
		if (ukbhit()) {
			int gc = getchar(); (void)gc;
			PrintAndLogEx(INFO, "\naborted via keyboard!\n");
			break;
		}
		
		if ( !WaitForResponseTimeout(CMD_ACK, &resp, 2000) ) {
			continue;
		}
		
		res = resp.arg[0] & 0xff;
		traceLen = resp.arg[1];
		len = resp.arg[2];

		if (res == 0) {
			PrintAndLogEx(SUCCESS, "hf mifare sniff finished");
			free(buf);
			return 0;
		}

		if (res == 1) {								// there is (more) data to be transferred
			if (pckNum == 0) {						// first packet, (re)allocate necessary buffer
				if (traceLen > bufsize || buf == NULL) {
					uint8_t *p;
					if (buf == NULL)				// not yet allocated
						p = calloc(traceLen, sizeof(uint8_t));
					else							// need more memory
						p = realloc(buf, traceLen);
					
					if (p == NULL) {
						PrintAndLogEx(FAILED, "Cannot allocate memory for trace");
						free(buf);
						return 2;
					}
					buf = p;
				}
				bufPtr = buf;
				bufsize = traceLen;
				memset(buf, 0x00, traceLen);
			}

			// what happens if LEN is bigger then TRACELEN --iceman
			memcpy(bufPtr, resp.d.asBytes, len);
			bufPtr += len;
			pckNum++;
		}

		if (res == 2) {								// received all data, start displaying
			blockLen = bufPtr - buf;
			bufPtr = buf;
			PrintAndLogEx(NORMAL, ">\n");
			PrintAndLogEx(SUCCESS, "received trace len: %d packages: %d", blockLen, pckNum);
			while (bufPtr - buf < blockLen) {
				bufPtr += 6;						// skip (void) timing information
				len = *((uint16_t *)bufPtr);
				if(len & 0x8000) {
					isTag = true;
					len &= 0x7fff;
				} else {
					isTag = false;
				}
				bufPtr += 2;
				
				// the uid identification package 
				// 0xFF 0xFF xx xx xx xx xx xx xx xx xx xx aa aa cc 0xFF 0xFF
				// x = uid,  a = atqa, c = sak
				if ((len == 17) && (bufPtr[0] == 0xff) && (bufPtr[1] == 0xff) && (bufPtr[15] == 0xff) && (bufPtr[16] == 0xff)) {
					memcpy(uid, bufPtr + 2, 10);
					memcpy(atqa, bufPtr + 2 + 10, 2);
					switch (atqa[0] & 0xC0) {
						case 0x80: uid_len = 10; break;
						case 0x40: uid_len = 7; break;
						default:   uid_len = 4; break;
					}
					sak = bufPtr[14];
					PrintAndLogEx(SUCCESS, "UID %s | ATQA %02x %02x | SAK 0x%02x", 
						sprint_hex(uid, uid_len),
						atqa[1], 
						atqa[0], 
						sak);
					if (wantLogToFile || wantDecrypt) {
						FillFileNameByUID(logHexFileName, uid, ".log", uid_len);
						AddLogCurrentDT(logHexFileName);
						PrintAndLogEx(SUCCESS, "Trace saved to %s", logHexFileName);
					}						
					if (wantDecrypt)
						mfTraceInit(uid, uid_len, atqa, sak, wantSaveToEmlFile);
				} else {
					PrintAndLogEx(NORMAL, "%03d| %s |%s", num, isTag ? "TAG" : "RDR", sprint_hex(bufPtr, len));
					if (wantLogToFile) 
						AddLogHex(logHexFileName, isTag ? "TAG| ":"RDR| ", bufPtr, len);
					if (wantDecrypt) 
						mfTraceDecode(bufPtr, len, wantSaveToEmlFile);
					num++;	
				}
				bufPtr += len;
				bufPtr += ((len-1)/8+1);	// ignore parity
			}
			pckNum = 0;
		}
	} // while (true)

	free(buf);
	return 0;
}

int CmdHF14AMfDbg(const char *Cmd) {

	char ctmp = tolower(param_getchar(Cmd, 0));
	if (strlen(Cmd) < 1 || ctmp == 'h' ) return usage_hf14_dbg();
	
	uint8_t dbgMode = param_get8ex(Cmd, 0, 0, 10);
	if (dbgMode > 4) return usage_hf14_dbg();

	UsbCommand c = {CMD_MIFARE_SET_DBGMODE, {dbgMode, 0, 0}};
	SendCommand(&c);
	return 0;
}

int CmdHF14AMfKeyBrute(const char *Cmd) {

	uint8_t blockNo = 0, keytype = 0;
	uint8_t key[6] = {0, 0, 0, 0, 0, 0};
	uint64_t foundkey = 0;
	
	char cmdp = tolower(param_getchar(Cmd, 0));	
	if ( cmdp == 'h' ) return usage_hf14_keybrute();
	
	// block number
	blockNo = param_get8(Cmd, 0);	 
	
	// keytype
	cmdp = tolower(param_getchar(Cmd, 1));
	if ( cmdp == 'b' ) keytype = 1;
	
	// key
	if (param_gethex(Cmd, 2, key, 12)) return usage_hf14_keybrute();
	
	uint64_t t1 = msclock();
	
	if (mfKeyBrute( blockNo, keytype, key, &foundkey))
		PrintAndLogEx(SUCCESS, "found valid key: %012" PRIx64 " \n", foundkey);
	else
		PrintAndLogEx(FAILED, "key not found");
	
	t1 = msclock() - t1;
	PrintAndLogEx(SUCCESS, "\ntime in keybrute: %.0f seconds\n", (float)t1/1000.0);
	return 0;	
}

void printKeyTable( uint8_t sectorscnt, sector_t *e_sector ){
	char strA[12+1] = {0};
	char strB[12+1] = {0};	
	PrintAndLogEx(NORMAL, "|---|----------------|---|----------------|---|");
	PrintAndLogEx(NORMAL, "|sec|key A           |res|key B           |res|");
	PrintAndLogEx(NORMAL, "|---|----------------|---|----------------|---|");
	for (uint8_t i = 0; i < sectorscnt; ++i) {
		
		snprintf(strA, sizeof(strA), "------------");
		snprintf(strB, sizeof(strB), "------------");
		
		if ( e_sector[i].foundKey[0] )
			snprintf(strA, sizeof(strA), "%012" PRIx64, e_sector[i].Key[0]);
		
		if ( e_sector[i].foundKey[1] )
			snprintf(strB, sizeof(strB), "%012" PRIx64, e_sector[i].Key[1]);

		
		PrintAndLogEx(NORMAL, "|%03d|  %s  | %d |  %s  | %d |"
			, i
			, strA, e_sector[i].foundKey[0]
			, strB, e_sector[i].foundKey[1]
		);
	}
	PrintAndLogEx(NORMAL, "|---|----------------|---|----------------|---|");
}

// EMULATOR COMMANDS
int CmdHF14AMfEGet(const char *Cmd) {
	uint8_t blockNo = 0;
	uint8_t data[16] = {0x00};
	char c = tolower(param_getchar(Cmd, 0));
	
	if (strlen(Cmd) < 1 || c == 'h') return usage_hf14_eget();
	
	blockNo = param_get8(Cmd, 0);

	PrintAndLogEx(NORMAL, "");
	if (!mfEmlGetMem(data, blockNo, 1)) {
		PrintAndLogEx(NORMAL, "data[%3d]:%s", blockNo, sprint_hex(data, sizeof(data)));
	} else {
		PrintAndLogEx(WARNING, "Command execute timeout");
	}
  return 0;
}

int CmdHF14AMfEClear(const char *Cmd) {
	char c = tolower(param_getchar(Cmd, 0));
	if (c == 'h') return usage_hf14_eclr();
	
	UsbCommand cmd = {CMD_MIFARE_EML_MEMCLR, {0, 0, 0}};
	clearCommandBuffer();
	SendCommand(&cmd);
	return 0;
}

int CmdHF14AMfESet(const char *Cmd) {
	char c = tolower(param_getchar(Cmd, 0));
	uint8_t memBlock[16];
	uint8_t blockNo = 0;
	memset(memBlock, 0x00, sizeof(memBlock));

	if (strlen(Cmd) < 3 || c == 'h')
		return usage_hf14_eset();
	
	blockNo = param_get8(Cmd, 0);
	
	if (param_gethex(Cmd, 1, memBlock, 32)) {
		PrintAndLogEx(WARNING, "block data must include 32 HEX symbols");
		return 1;
	}
	
	//  1 - blocks count
	return mfEmlSetMem(memBlock, blockNo, 1);
}

int CmdHF14AMfELoad(const char *Cmd) {

	size_t counter = 0;
	char filename[FILE_PATH_SIZE];
	int blockNum, numBlocks, nameParamNo = 1;
	uint8_t blockWidth = 16;
	char c = tolower(param_getchar(Cmd, 0));

	if ( strlen(Cmd) < 2 &&  c == 'h' ) 
		return usage_hf14_eload();
	
	switch (c) {
		case '0' : numBlocks = MIFARE_MINI_MAXBLOCK; break;
		case '1' : 
		case '\0': numBlocks = MIFARE_1K_MAXBLOCK; break;
		case '2' : numBlocks = MIFARE_2K_MAXBLOCK; break;
		case '4' : numBlocks = MIFARE_4K_MAXBLOCK; break;
		case 'u' : numBlocks = 255; blockWidth = 4; break;
		default:  {
			numBlocks = MIFARE_1K_MAXBLOCK;
			nameParamNo = 0;
		}
	}
	uint32_t numblk2 = param_get32ex(Cmd, 2, 0, 10);
	if (numblk2 > 0) 
		numBlocks = numblk2;

	param_getstr(Cmd, nameParamNo, filename, sizeof(filename));
	
	uint8_t *data = calloc(4096, sizeof(uint8_t));
	size_t datalen = 0;
	//int res = loadFile(filename, "bin", data, &datalen);
	int res = loadFileEML( filename, "eml", data, &datalen);
	if ( res ) {
		free(data);
		return 1;
	}
	
	// 64 or 256 blocks.
	if ( (datalen % blockWidth) != 0 ) {
		PrintAndLogEx(FAILED, "File content error. Size doesn't match blockwidth ");
		free(data);		
		return 2;
	}
	
	PrintAndLogEx(INFO, "Copying to emulator memory");
	
	blockNum = 0;
	while ( datalen ) {
		
		if (mfEmlSetMem_xt(data + counter, blockNum, 1, blockWidth)) {
			PrintAndLogEx(FAILED, "Cant set emul block: %3d", blockNum);
			free(data);
			return 3;
		}
		printf("."); fflush(stdout);
		
		blockNum++;
		counter += blockWidth;
		datalen -= blockWidth;
	}
	PrintAndLogEx(NORMAL, "\n");

	// Ultralight /Ntag
	if ( blockWidth == 4 ) {
		if ((blockNum != numBlocks)) {		
			PrintAndLogEx(FAILED, "Warning, Ultralight/Ntag file content, Loaded %d blocks into emulator memory", blockNum);
			free(data);
			return 0;
		}
	} else {
		if ((blockNum != numBlocks)) {
			PrintAndLogEx(FAILED, "Error, file content, Only loaded %d blocks, must be %d blocks into emulator memory", blockNum, numBlocks);
			free(data);
			return 4;
		}
	}
	PrintAndLogEx(SUCCESS, "Loaded %d blocks from file: " _YELLOW_(%s), blockNum, filename);
	free(data);
	return 0;
}

int CmdHF14AMfESave(const char *Cmd) {

	char filename[FILE_PATH_SIZE];
	char * fnameptr = filename;
	uint8_t *dump;
	int len, bytes, nameParamNo = 1;
	uint16_t blocks;

	memset(filename, 0, sizeof(filename));

	char c = tolower(param_getchar(Cmd, 0));	
	if (c == 'h') return usage_hf14_esave();

	blocks = NumOfBlocks(c);
	bytes = blocks * MFBLOCK_SIZE;	

	dump = calloc(bytes, sizeof(uint8_t));
	if (!dump) {
		PrintAndLogEx(WARNING, "Fail, cannot allocate memory");
		return 1;
	}
	memset(dump, 0, bytes);
	
	PrintAndLogEx(INFO, "downloading from emulator memory");
	if (!GetFromDevice( BIG_BUF_EML, dump, bytes, 0, NULL, 2500, false)) {
		PrintAndLogEx(WARNING, "Fail, transfer from device time-out");
		free(dump);
		return 2;
	}	

	len = param_getstr(Cmd, nameParamNo, filename, sizeof(filename));
	if (len > FILE_PATH_SIZE - 5) len = FILE_PATH_SIZE - 5;
	
	// user supplied filename?
	if (len < 1) {
		fnameptr += sprintf(fnameptr, "hf-mf-");
		FillFileNameByUID(fnameptr, dump, "-dump", 4);
	}
	
	saveFile(filename, "bin", dump, bytes);
	saveFileEML(filename, "eml", dump, bytes, MFBLOCK_SIZE);
	saveFileJSON(filename, "json", jsfCardMemory, dump, bytes);
	free(dump);
	return 0;
}

int CmdHF14AMfECFill(const char *Cmd) {
	uint8_t keyType = 0;
	uint8_t numSectors = 16;
	char c = tolower(param_getchar(Cmd, 0));
	
	if (strlen(Cmd) < 1 || c == 'h')
		return usage_hf14_ecfill();

	if (c != 'a' &&  c != 'b') {
		PrintAndLogEx(WARNING, "Key type must be A or B");
		return 1;
	}
	if (c != 'a')
		keyType = 1;

	c = tolower(param_getchar(Cmd, 1));
	numSectors = NumOfSectors(c);

	PrintAndLogEx(NORMAL, "--params: numSectors: %d, keyType: %c\n", numSectors, (keyType == 0) ? 'A' : 'B');
	UsbCommand cmd = {CMD_MIFARE_EML_CARDLOAD, {numSectors, keyType, 0}};
	clearCommandBuffer();
	SendCommand(&cmd);
	return 0;
}

int CmdHF14AMfEKeyPrn(const char *Cmd) {
	int i;
	uint8_t numSectors;
	uint8_t data[16];
	uint64_t keyA, keyB;

	char c = tolower(param_getchar(Cmd, 0));
	if ( c == 'h' )
		return usage_hf14_ekeyprn();

	numSectors = NumOfSectors(c);
	
	PrintAndLogEx(NORMAL, "|---|----------------|----------------|");
	PrintAndLogEx(NORMAL, "|sec|key A           |key B           |");
	PrintAndLogEx(NORMAL, "|---|----------------|----------------|");
	for (i = 0; i < numSectors; i++) {
		if (mfEmlGetMem(data, FirstBlockOfSector(i) + NumBlocksPerSector(i) - 1, 1)) {
			PrintAndLogEx(WARNING, "error get block %d", FirstBlockOfSector(i) + NumBlocksPerSector(i) - 1);
			break;
		}
		keyA = bytes_to_num(data, 6);
		keyB = bytes_to_num(data + 10, 6);
		PrintAndLogEx(NORMAL, "|%03d|  %012" PRIx64 "  |  %012" PRIx64 "  |", i, keyA, keyB);
	}
	PrintAndLogEx(NORMAL, "|---|----------------|----------------|");
	return 0;
}

// CHINESE MAGIC COMMANDS 
int CmdHF14AMfCSetUID(const char *Cmd) {
	uint8_t wipeCard = 0;
	uint8_t uid[8] = {0x00};
	uint8_t oldUid[8] = {0x00};
	uint8_t atqa[2] = {0x00};
	uint8_t sak[1] = {0x00};
	uint8_t atqaPresent = 1;
	int res, argi = 0;
	char ctmp;

	if (strlen(Cmd) < 1 || param_getchar(Cmd, argi) == 'h') 
		return usage_hf14_csetuid();

	if (param_getchar(Cmd, argi) && param_gethex(Cmd, argi, uid, 8))
		return usage_hf14_csetuid();

	argi++;

	ctmp = tolower(param_getchar(Cmd, argi));
	if (ctmp == 'w') {
		wipeCard = 1;
		atqaPresent = 0;
	}

	if (atqaPresent) {
		if (param_getchar(Cmd, argi)) {
			if (param_gethex(Cmd, argi, atqa, 4)) {
				PrintAndLogEx(WARNING, "ATQA must include 4 HEX symbols");
				return 1;
			}
			argi++;
			if (!param_getchar(Cmd, argi) || param_gethex(Cmd, argi, sak, 2)) {
				PrintAndLogEx(WARNING, "SAK must include 2 HEX symbols");
				return 1;
			}
			argi++;
		} else
			atqaPresent = 0;
	}

	if (!wipeCard) {
		ctmp = tolower(param_getchar(Cmd, argi));
		if (ctmp == 'w') {
			wipeCard = 1;
		}
	}

	PrintAndLogEx(NORMAL, "--wipe card:%s  uid:%s", (wipeCard)?"YES":"NO", sprint_hex(uid, 4));

	res = mfCSetUID(uid, (atqaPresent) ? atqa : NULL, (atqaPresent) ? sak : NULL, oldUid, wipeCard);
	if (res) {
		PrintAndLogEx(WARNING, "Can't set UID. error=%d", res);
		return 1;
	}
	
	PrintAndLogEx(SUCCESS, "old UID:%s", sprint_hex(oldUid, 4));
	PrintAndLogEx(SUCCESS, "new UID:%s", sprint_hex(uid, 4));
	return 0;
}

int CmdHF14AMfCSetBlk(const char *Cmd) {
	uint8_t block[16] = {0x00};
	uint8_t blockNo = 0;
	uint8_t params = MAGIC_SINGLE;
	int res;
	char ctmp = tolower(param_getchar(Cmd, 0));

	if (strlen(Cmd) < 1 || ctmp == 'h') return usage_hf14_csetblk();

	blockNo = param_get8(Cmd, 0);

	if (param_gethex(Cmd, 1, block, 32)) return usage_hf14_csetblk();
	
	ctmp = tolower(param_getchar(Cmd, 2));
	if (ctmp == 'w')
		params |= MAGIC_WIPE;
	
	PrintAndLogEx(NORMAL, "--block number:%2d data:%s", blockNo, sprint_hex(block, 16));

	res = mfCSetBlock(blockNo, block, NULL, params);
	if (res) {
		PrintAndLogEx(WARNING, "Can't write block. error=%d", res);
		return 1;
	}
	return 0;
}

int CmdHF14AMfCLoad(const char *Cmd) {

	uint8_t buf8[16] = {0x00};
	uint8_t fillFromEmulator = 0;
	int blockNum, flags = 0;
	bool fillFromJson = false;
	bool fillFromBin = false;
	char fileName[50] = {0};
	
	char ctmp = tolower(param_getchar(Cmd, 0));
	if ( param_getlength(Cmd, 0) == 1 ) {
		if (ctmp == 'h' || ctmp == 0x00) return usage_hf14_cload();
		if (ctmp == 'e' ) fillFromEmulator = 1;
		if (ctmp == 'j' ) fillFromJson = true;
		if (ctmp == 'b' ) fillFromBin = true;
	}

	if (fillFromJson || fillFromBin)
		param_getstr(Cmd, 1, fileName, sizeof(fileName));

	
	if (fillFromEmulator) {
		for (blockNum = 0; blockNum < 16 * 4; blockNum += 1) {
			if (mfEmlGetMem(buf8, blockNum, 1)) {
				PrintAndLogEx(WARNING, "Cant get block: %d", blockNum);
				return 2;
			}
			if (blockNum == 0) flags = MAGIC_INIT + MAGIC_WUPC;				// switch on field and send magic sequence
			if (blockNum == 1) flags = 0;									// just write
			if (blockNum == 16 * 4 - 1) flags = MAGIC_HALT + MAGIC_OFF;		// Done. Magic Halt and switch off field.

			if (mfCSetBlock(blockNum, buf8, NULL, flags)) {
				PrintAndLogEx(WARNING, "Cant set magic card block: %d", blockNum);
				return 3;
			}
			printf("."); fflush(stdout);
		}
		PrintAndLogEx(NORMAL, "\n");
		return 0;
	}

	size_t maxdatalen = 4096;
	uint8_t *data = calloc(maxdatalen, sizeof(uint8_t));
	size_t datalen = 0;
	int res = 0;
	if (fillFromBin) {
		res = loadFile(fileName, "bin", data, &datalen);
	} else {
		if (fillFromJson) {
			res = loadFileJSON(fileName, "json", data, maxdatalen, &datalen);
		} else {
			res = loadFileEML( Cmd, "eml", data, &datalen);
		}
	}
	
	if ( res ) {
		if ( data )
			free(data);
		return 1;
	}
	
//	PrintAndLogEx(INFO, "DATA | %s", sprint_hex(data+1000, 24) );
	

	// 64 or 256blocks.
	if (datalen != 1024 && datalen != 4096) {
		PrintAndLogEx(WARNING, "File content error. ");
		free(data);		
		return 2;
	}
	
	PrintAndLogEx(INFO, "Copying to magic card");
			
	blockNum = 0;
	while ( datalen ) {

		// switch on field and send magic sequence	
		if (blockNum == 0) flags = MAGIC_INIT + MAGIC_WUPC;

		// write					
		if (blockNum == 1) flags = 0;
		
		// Switch off field.
		if (blockNum == 16 * 4 - 1) flags = MAGIC_HALT + MAGIC_OFF;

		if (mfCSetBlock(blockNum, data + (16 * blockNum), NULL, flags)) {
			PrintAndLogEx(WARNING, "Can't set magic card block: %d", blockNum);
			free(data);
			return 3;
		}
		
		datalen -= 16;
		
		printf("."); fflush(stdout);
		blockNum++;
		
		// magic card type - mifare 1K
		if (blockNum >= MIFARE_1K_MAXBLOCK ) break;  
	}
	PrintAndLogEx(NORMAL, "\n");

	// 64 or 256blocks.
	if (blockNum != 16 * 4 && blockNum != 32 * 4 + 8 * 16){
		PrintAndLogEx(WARNING, "File content error. There must be 64 blocks");
		free(data);
		return 4;
	}
	
	PrintAndLogEx(SUCCESS, "Card loaded %d blocks from file", blockNum);	
	free(data);
	return 0;
}

int CmdHF14AMfCGetBlk(const char *Cmd) {
	uint8_t data[16] = {0};
	uint8_t blockNo = 0;
	int res;
	memset(data, 0x00, sizeof(data));

	char ctmp = tolower(param_getchar(Cmd, 0));
	if (strlen(Cmd) < 1 || ctmp == 'h') return usage_hf14_cgetblk();

	blockNo = param_get8(Cmd, 0);

	PrintAndLogEx(NORMAL, "--block number:%2d ", blockNo);

	res = mfCGetBlock(blockNo, data, MAGIC_SINGLE);
	if (res) {
		PrintAndLogEx(WARNING, "Can't read block. error=%d", res);
		return 1;
	}
	
	PrintAndLogEx(NORMAL, "data: %s", sprint_hex(data, sizeof(data)));
	
	if (mfIsSectorTrailer(blockNo)) {
		PrintAndLogEx(NORMAL, "Trailer decoded:");
		PrintAndLogEx(NORMAL, "Key A: %s", sprint_hex_inrow(data, 6));
		PrintAndLogEx(NORMAL, "Key B: %s", sprint_hex_inrow(&data[10], 6));
		int bln = mfFirstBlockOfSector(mfSectorNum(blockNo));
		int blinc = (mfNumBlocksPerSector(mfSectorNum(blockNo)) > 4) ? 5 : 1;
		for (int i = 0; i < 4; i++) {
			PrintAndLogEx(NORMAL, "Access block %d%s: %s", bln, ((blinc > 1) && (i < 3) ? "+" : "") , mfGetAccessConditionsDesc(i, &data[6]));
			bln += blinc;
		}
		PrintAndLogEx(NORMAL, "UserData: %s", sprint_hex_inrow(&data[9], 1));
	}
		
	return 0;
}

int CmdHF14AMfCGetSc(const char *Cmd) {
	uint8_t data[16] = {0};
	uint8_t sector = 0;
	int i, res, flags;

	char ctmp = tolower(param_getchar(Cmd, 0));
	if (strlen(Cmd) < 1 || ctmp == 'h') return usage_hf14_cgetsc();

	sector = param_get8(Cmd, 0);
	if (sector > 39) {
		PrintAndLogEx(WARNING, "Sector number must be less then 40");
		return 1;
	}

	PrintAndLogEx(NORMAL, "\n  # | data    |  Sector | %02d/ 0x%02X ", sector, sector);
	PrintAndLogEx(NORMAL, "----+------------------------------------------------");
	uint8_t blocks = 4;
	uint8_t start = sector * 4;
	if ( sector > 32 ) {
		blocks = 16;
		start = 128 + ( sector - 32 ) * 16;
	}
	
	flags = MAGIC_INIT + MAGIC_WUPC;
	
	for (i = 0; i < blocks; i++) {
		if (i == 1) flags = 0;
		if (i == blocks-1) flags = MAGIC_HALT + MAGIC_OFF;

		res = mfCGetBlock( start + i, data, flags);
		if (res) {
			PrintAndLogEx(WARNING, "Can't read block. %d error=%d", start + i, res);
			return 1;
		}
		PrintAndLogEx(NORMAL, "%3d | %s", start + i, sprint_hex(data, 16));
	}
	return 0;
}

int CmdHF14AMfCSave(const char *Cmd) {

	char filename[FILE_PATH_SIZE];
	char * fnameptr = filename;
	uint8_t *dump;	
	bool fillEmulator = false;
	bool errors = false, hasname = false, useuid = false;
	int i, len, flags;
	uint8_t numblocks = 0, cmdp = 0;
	uint16_t bytes = 0;
	char ctmp;

	while (param_getchar(Cmd, cmdp) != 0x00 && !errors) {
		ctmp = tolower(param_getchar(Cmd, cmdp));
		switch (ctmp) {	
		case 'e':
			useuid = true;
			fillEmulator = true;
			cmdp++;
			break;
		case 'h':
			return usage_hf14_csave();
		case '0':
		case '1':
		case '2':
		case '4':
			numblocks = NumOfBlocks(ctmp);
			bytes =  numblocks * MFBLOCK_SIZE;
			PrintAndLogEx(SUCCESS, "Saving magic mifare %cK", ctmp);
			cmdp++;
			break;
		case 'u':
			useuid = true;
			hasname = true;
			cmdp++;			
			break;
		case 'o':
			len = param_getstr(Cmd, cmdp+1, filename, FILE_PATH_SIZE);
			if (len < 1) {
				errors = true;
				break;
			}

			useuid = false;
			hasname = true;		
			cmdp += 2;
			break;			
		default:
			PrintAndLogEx(WARNING, "Unknown parameter '%c'", param_getchar(Cmd, cmdp));
			errors = true;
			break;
		}
	}

	if (!hasname && !fillEmulator) errors = true;
	
	if (errors || cmdp == 0) return usage_hf14_csave();

	dump = calloc(bytes, sizeof(uint8_t));
	if (!dump) {
		PrintAndLogEx(WARNING, "Fail, cannot allocate memory");
		return 1;
	}
	memset(dump, 0, bytes);
	
	flags = MAGIC_INIT + MAGIC_WUPC;
	for (i = 0; i < numblocks; i++) {
		if (i == 1) flags = 0;
		if (i == numblocks - 1) flags = MAGIC_HALT + MAGIC_OFF;
	
		if (mfCGetBlock(i, dump + (i*MFBLOCK_SIZE), flags)) {
			PrintAndLogEx(WARNING, "Cant get block: %d", i);
			free(dump);
			return 2;
		}
	}
	
	if ( useuid ){
		fnameptr += sprintf(fnameptr, "hf-mf-");		
		FillFileNameByUID(fnameptr, dump, "-dump", 4);
	}
	
	if (fillEmulator) {
		PrintAndLogEx(INFO, "uploading to emulator memory");
		for (i = 0; i < numblocks; i += 5) {			
			if (mfEmlSetMem(dump + (i*MFBLOCK_SIZE), i, 5)) {
				PrintAndLogEx(WARNING, "Cant set emul block: %d", i);
			}
			printf("."); fflush(stdout);
		}
		PrintAndLogEx(NORMAL, "\n");
		PrintAndLogEx(SUCCESS, "uploaded %d bytes to emulator memory", bytes);
	}

	saveFile(filename, "bin", dump, bytes);
	saveFileEML(filename, "eml", dump, bytes, MFBLOCK_SIZE);
	saveFileJSON(filename, "json", jsfCardMemory, dump, bytes);
	free(dump);
	return 0;
}

//needs nt, ar, at, Data to decrypt
int CmdHf14AMfDecryptBytes(const char *Cmd){
	
	char ctmp = tolower(param_getchar(Cmd, 0));
	if (strlen(Cmd) < 1 || ctmp == 'h') return usage_hf14_decryptbytes();
	
	uint32_t nt 	= param_get32ex(Cmd,0,0,16);
	uint32_t ar_enc = param_get32ex(Cmd,1,0,16);
	uint32_t at_enc = param_get32ex(Cmd,2,0,16);

	int len = param_getlength(Cmd, 3);
	if (len & 1 ) {
		PrintAndLogEx(WARNING, "Uneven hex string length. LEN=%d", len);
		return 1;
	}

	PrintAndLogEx(NORMAL, "nt\t%08X", nt);
	PrintAndLogEx(NORMAL, "ar enc\t%08X", ar_enc);
	PrintAndLogEx(NORMAL, "at enc\t%08X", at_enc);
		
	uint8_t *data = calloc(len, sizeof(uint8_t));
	param_gethex_ex(Cmd, 3, data, &len);
	len >>= 1;
	tryDecryptWord( nt, ar_enc, at_enc, data, len);
	free (data);
	return 0;
}

int CmdHf14AMfSetMod(const char *Cmd) {
	uint8_t key[6] = {0, 0, 0, 0, 0, 0};
	uint8_t mod = 2;

	char ctmp = param_getchar(Cmd, 0);
	if (ctmp == '0') {
		mod = 0;
	} else if (ctmp == '1') {
		mod = 1;
	}
	int gethexfail = param_gethex(Cmd, 1, key, 12);
	if (mod == 2 || gethexfail) {
		PrintAndLogEx(NORMAL, "Sets the load modulation strength of a MIFARE Classic EV1 card.");
		PrintAndLogEx(NORMAL, "Usage: hf mf setmod <0|1> <block 0 key A>");
		PrintAndLogEx(NORMAL, "       0 = normal modulation");
		PrintAndLogEx(NORMAL, "       1 = strong modulation (default)");
		return 1;
	}

	UsbCommand c = {CMD_MIFARE_SETMOD, {mod, 0, 0}};
	memcpy(c.d.asBytes, key, 6);
	clearCommandBuffer();
	SendCommand(&c);

	UsbCommand resp;
	if (WaitForResponseTimeout(CMD_ACK, &resp, 1500)) {
		uint8_t ok = resp.arg[0] & 0xff;
		PrintAndLogEx(SUCCESS, "isOk:%02x", ok);
		if (!ok)
			PrintAndLogEx(FAILED, "Failed.");
	} else {
		PrintAndLogEx(WARNING, "Command execute timeout");
	}
	return 0;
}

// Mifare NACK bug detection
int CmdHf14AMfNack(const char *Cmd) {

	bool verbose = false;
	char ctmp = tolower(param_getchar(Cmd, 0));
	if ( ctmp == 'h' ) return usage_hf14_nack();
	if ( ctmp == 'v' ) verbose = true;

	if ( verbose )
		PrintAndLogEx(INFO, "Started testing card for NACK bug. Press key to abort");
	
	detect_classic_nackbug(verbose);
	return 0;
}

int CmdHF14AMfice(const char *Cmd) {

	uint8_t blockNo = 0;
	uint8_t keyType = 0;
	uint8_t trgBlockNo = 0;
	uint8_t trgKeyType = 1;
	bool slow = false;
	bool initialize = true;
	bool acquisition_completed = false;
	uint8_t cmdp=0;
	uint32_t flags = 0;
	uint32_t total_num_nonces = 0;
	char ctmp;
	char filename[FILE_PATH_SIZE], *fptr;
	FILE *fnonces = NULL;
	UsbCommand resp;

	uint32_t part_limit = 3000;
	uint32_t limit = 50000;

	while ((ctmp = param_getchar(Cmd, cmdp))) {
		switch(tolower(ctmp))
		{
		case 'h':
			return usage_hf14_ice();
		case 'f':
			param_getstr(Cmd, cmdp+1, filename, FILE_PATH_SIZE);
			cmdp++;
			break;
		case 'l':
			limit = param_get32ex(Cmd, cmdp+1, 50000, 10);
			cmdp++;
			break;
		default:
			PrintAndLogEx(WARNING, "Unknown parameter '%c'\n", ctmp);
			usage_hf14_ice();
			return 1;
		}
		cmdp++;
	}

	if(filename[0]=='\0')
	{
		fptr = GenerateFilename("hf-mf-","-nonces.bin");
		if (fptr == NULL) 
			return 1;
		strcpy(filename, fptr);
	}

	PrintAndLogEx(NORMAL, "Collecting %u nonces \n", limit);
	
	if ((fnonces = fopen(filename,"wb")) == NULL) { 
		PrintAndLogEx(WARNING, "Could not create file " _YELLOW_(%s),filename);
		return 3;
	}

	clearCommandBuffer();

	uint64_t t1 = msclock();
	
	do {
		if (ukbhit()) {
			int gc = getchar(); (void)gc;
			PrintAndLogEx(INFO, "\naborted via keyboard!\n");
			break;
		}
		
		flags = 0;
		flags |= initialize ? 0x0001 : 0;
		flags |= slow ? 0x0002 : 0;
		UsbCommand c = {CMD_MIFARE_ACQUIRE_NONCES, {blockNo + keyType * 0x100, trgBlockNo + trgKeyType * 0x100, flags}};
		clearCommandBuffer();
		SendCommand(&c);		
	
		if (!WaitForResponseTimeout(CMD_ACK, &resp, 3000)) goto out;
		if (resp.arg[0])  goto out;

		uint32_t items = resp.arg[2];
		if (fnonces) {
			fwrite(resp.d.asBytes, 1, items*4, fnonces);
			fflush(fnonces);
		}
	
		total_num_nonces += items;
		if ( total_num_nonces > part_limit ) {
			PrintAndLogEx(INFO, "Total nonces %u\n", total_num_nonces);
			part_limit += 3000;
		}
		
		acquisition_completed = ( total_num_nonces > limit); 

		initialize = false;
		
	} while (!acquisition_completed);

out:
	PrintAndLogEx(SUCCESS, "time: %" PRIu64 " seconds\n", (msclock()-t1)/1000);
	
	if ( fnonces ) {
		fflush(fnonces);
		fclose(fnonces);
	}

	UsbCommand c = {CMD_MIFARE_ACQUIRE_NONCES, {blockNo + keyType * 0x100, trgBlockNo + trgKeyType * 0x100, 4}};
	clearCommandBuffer();
	SendCommand(&c);
	return 0;
}

int CmdHF14AMfAuth4(const char *Cmd) {
	uint8_t keyn[20] = {0};
	int keynlen = 0;
	uint8_t key[16] = {0};
	int keylen = 0;

	CLIParserInit("hf mf auth4", 
		"Executes AES authentication command in ISO14443-4", 
		"Usage:\n\thf mf auth4 4000 000102030405060708090a0b0c0d0e0f -> executes authentication\n"
			"\thf mf auth4 9003 FFFFFFFFFFFFFFFFFFFFFFFFFFFFFFFF -> executes authentication\n");

	void* argtable[] = {
		arg_param_begin,
		arg_str1(NULL,  NULL,     "<Key Num (HEX 2 bytes)>", NULL),
		arg_str1(NULL,  NULL,     "<Key Value (HEX 16 bytes)>", NULL),
		arg_param_end
	};
	CLIExecWithReturn(Cmd, argtable, true);
	
	CLIGetHexWithReturn(1, keyn, &keynlen);
	CLIGetHexWithReturn(2, key, &keylen);
	CLIParserFree();
	
	if (keynlen != 2) {
		PrintAndLogEx(ERR, "<Key Num> must be 2 bytes long instead of: %d", keynlen);
		return 1;
	}
	
	if (keylen != 16) {
		PrintAndLogEx(ERR, "<Key Value> must be 16 bytes long instead of: %d", keylen);
		return 1;
	}

	return MifareAuth4(NULL, keyn, key, true, false, true);
}

<<<<<<< HEAD
// https://www.nxp.com/docs/en/application-note/AN10787.pdf
int CmdHF14AMfMAD(const char *cmd) {

	CLIParserInit("hf mf mad", 
		"Checks and prints Mifare Application Directory (MAD)", 
		"Usage:\n\thf mf mad -> shows MAD if exists\n");

	void* argtable[] = {
		arg_param_begin,
		arg_lit0("vV",  "verbose",  "show technical data"),
		arg_param_end
	};
	CLIExecWithReturn(cmd, argtable, true);
	bool verbose = arg_get_lit(1);
	
	CLIParserFree();

	uint8_t sector[16 * 4] = {0};
	if (mfReadSector(MF_MAD1_SECTOR, MF_KEY_A, (uint8_t *)g_mifare_mad_key, sector)) {
		PrintAndLogEx(ERR, "read sector 0 error. card don't have MAD or don't have MAD on default keys.");
		return 2;
	}
	
	if (verbose) {
		for(int i = 0; i < 4; i ++)
			PrintAndLogEx(NORMAL, "[%d] %s", i, sprint_hex(&sector[i * 16], 16));		
	}

	bool haveMAD2 = false;
	MAD1DecodeAndPrint(sector, verbose, &haveMAD2);
	
	if (haveMAD2) {
		if (mfReadSector(MF_MAD2_SECTOR, MF_KEY_A, (uint8_t *)g_mifare_mad_key, sector)) {
			PrintAndLogEx(ERR, "read sector 0x10 error. card don't have MAD or don't have MAD on default keys.");
			return 2;
		}

		MAD2DecodeAndPrint(sector, verbose);
	}
	
=======
int CmdHF14AMfList(const char *Cmd) {
	CmdTraceList("mf");
>>>>>>> d73c501f
	return 0;
}

static command_t CommandTable[] = {
	{"help",		CmdHelp,				1, "This help"},
	{"list",		CmdHF14AMfList,         0, "[Deprecated] List ISO 14443-a / Mifare history"},	
	{"darkside",	CmdHF14AMfDarkside,		0, "Darkside attack. read parity error messages."},
	{"nested",		CmdHF14AMfNested,		0, "Nested attack. Test nested authentication"},
	{"hardnested", 	CmdHF14AMfNestedHard, 	0, "Nested attack for hardened Mifare cards"},
	{"keybrute",	CmdHF14AMfKeyBrute,		0, "J_Run's 2nd phase of multiple sector nested authentication key recovery"},	
	{"nack",		CmdHf14AMfNack,			0, "Test for Mifare NACK bug"},
	{"chk",			CmdHF14AMfChk,			0, "Check keys"},
	{"fchk",		CmdHF14AMfChk_fast,		0, "Check keys fast, targets all keys on card"},
	{"decrypt",		CmdHf14AMfDecryptBytes, 1, "[nt] [ar_enc] [at_enc] [data] - to decrypt snoop or trace"},
	{"-----------",	CmdHelp,				1, ""},
	{"dbg",			CmdHF14AMfDbg,			0, "Set default debug mode"},
	{"rdbl",		CmdHF14AMfRdBl,			0, "Read MIFARE classic block"},
	{"rdsc",		CmdHF14AMfRdSc,			0, "Read MIFARE classic sector"},
	{"dump",		CmdHF14AMfDump,			0, "Dump MIFARE classic tag to binary file"},
	{"restore",		CmdHF14AMfRestore,		0, "Restore MIFARE classic binary file to BLANK tag"},
	{"wrbl",		CmdHF14AMfWrBl,			0, "Write MIFARE classic block"},
	{"setmod",		CmdHf14AMfSetMod, 		0, "Set MIFARE Classic EV1 load modulation strength"},	
	{"auth4",		CmdHF14AMfAuth4,		0, "ISO14443-4 AES authentication"},
//	{"sniff",		CmdHF14AMfSniff,		0, "Sniff card-reader communication"},
	{"-----------",	CmdHelp,				1, ""},
	{"sim",			CmdHF14AMf1kSim,		0, "Simulate MIFARE card"},
	{"eclr",		CmdHF14AMfEClear,		0, "Clear simulator memory block"},
	{"eget",		CmdHF14AMfEGet,			0, "Get simulator memory block"},
	{"eset",		CmdHF14AMfESet,			0, "Set simulator memory block"},
	{"eload",		CmdHF14AMfELoad,		0, "Load from file emul dump"},
	{"esave",		CmdHF14AMfESave,		0, "Save to file emul dump"},
	{"ecfill",		CmdHF14AMfECFill,		0, "Fill simulator memory with help of keys from simulator"},
	{"ekeyprn",		CmdHF14AMfEKeyPrn,		0, "Print keys from simulator memory"},
	{"-----------",	CmdHelp,				1, ""},
	{"csetuid",		CmdHF14AMfCSetUID,		0, "Set UID for magic Chinese card"},
	{"csetblk",		CmdHF14AMfCSetBlk,		0, "Write block - Magic Chinese card"},
	{"cgetblk",		CmdHF14AMfCGetBlk,		0, "Read block - Magic Chinese card"},
	{"cgetsc",		CmdHF14AMfCGetSc,		0, "Read sector - Magic Chinese card"},
	{"cload",		CmdHF14AMfCLoad,		0, "Load dump into magic Chinese card"},
	{"csave",		CmdHF14AMfCSave,		0, "Save dump from magic Chinese card into file or emulator"},
	{"-----------",	CmdHelp,				1, ""},
	{"mad",			CmdHF14AMfMAD,			0, "Checks and prints MAD"},
//	{"ndef",		CmdHF14AMfHDEF,			0, "Checks and prints NDEF records from card"},

	{"ice",			CmdHF14AMfice,			0, "collect Mifare Classic nonces to file"},
	{NULL, NULL, 0, NULL}
};

int CmdHFMF(const char *Cmd) {
	clearCommandBuffer();
	CmdsParse(CommandTable, Cmd);
	return 0;
}

int CmdHelp(const char *Cmd) {
	CmdsHelp(CommandTable);
	return 0;
}
<|MERGE_RESOLUTION|>--- conflicted
+++ resolved
@@ -1,3319 +1,3319 @@
-//-----------------------------------------------------------------------------
-// Copyright (C) 2011,2012 Merlok
-//
-// This code is licensed to you under the terms of the GNU GPL, version 2 or,
-// at your option, any later version. See the LICENSE.txt file for the text of
-// the license.
-//-----------------------------------------------------------------------------
-// High frequency MIFARE commands
-//-----------------------------------------------------------------------------
-
-#include "cmdhfmf.h"
-#include "mifare/mifare4.h"
-#include "mifare/mad.h"
-
-
-#define MFBLOCK_SIZE 16
-
-#define MIFARE_4K_MAXBLOCK 256
-#define MIFARE_2K_MAXBLOCK 128 
-#define MIFARE_1K_MAXBLOCK 64
-#define MIFARE_MINI_MAXBLOCK 20
-
-#define MIFARE_MINI_MAXSECTOR 5
-#define MIFARE_1K_MAXSECTOR 16
-#define MIFARE_2K_MAXSECTOR 32
-#define MIFARE_4K_MAXSECTOR 40
-
-static int CmdHelp(const char *Cmd);
-
-int usage_hf14_ice(void){
-		PrintAndLogEx(NORMAL, "Usage:   hf mf ice [l] <limit> [f] <name>");
-		PrintAndLogEx(NORMAL, "  h            this help");
-		PrintAndLogEx(NORMAL, "  l <limit>    nonces to be collected");
-		PrintAndLogEx(NORMAL, "  f <name>     save nonces to <name> instead of hf-mf-<UID>-nonces.bin");
-		PrintAndLogEx(NORMAL, "");
-		PrintAndLogEx(NORMAL, "Examples:");
-		PrintAndLogEx(NORMAL, "         hf mf ice");
-		PrintAndLogEx(NORMAL, "         hf mf ice f nonces.bin");
-		return 0;
-}
-
-int usage_hf14_dump(void){
-		PrintAndLogEx(NORMAL, "Usage:   hf mf dump [card memory] k <name> f <name>");
-		PrintAndLogEx(NORMAL, "  [card memory]: 0 = 320 bytes (Mifare Mini), 1 = 1K (default), 2 = 2K, 4 = 4K");
-		PrintAndLogEx(NORMAL, "  k <name>     : key filename, if no <name> given, UID will be used as filename");
-		PrintAndLogEx(NORMAL, "  f <name>     : data filename, if no <name> given, UID will be used as filename");
-		PrintAndLogEx(NORMAL, "");
-		PrintAndLogEx(NORMAL, "Examples:");
-		PrintAndLogEx(NORMAL, "         hf mf dump");
-		PrintAndLogEx(NORMAL, "         hf mf dump 4");
-		return 0;
-}
-
-int usage_hf14_mifare(void){
-	PrintAndLogEx(NORMAL, "Usage:  hf mf darkside [h] <block number> <A|B>");
-	PrintAndLogEx(NORMAL, "Options:");
-	PrintAndLogEx(NORMAL, "      h               this help");
-	PrintAndLogEx(NORMAL, "      <block number>  (Optional) target other block");
-	PrintAndLogEx(NORMAL, "      <A|B>           (optional) target key type");
-	PrintAndLogEx(NORMAL, "Examples:");
-	PrintAndLogEx(NORMAL, "           hf mf darkside");
-	PrintAndLogEx(NORMAL, "           hf mf darkside 16");
-	PrintAndLogEx(NORMAL, "           hf mf darkside 16 B");
-	return 0;
-}
-int usage_hf14_mf1ksim(void){
-	PrintAndLogEx(NORMAL, "Usage:  hf mf sim [h] u <uid> n <numreads> [i] [x] [e] [v]");
-	PrintAndLogEx(NORMAL, "Options:");
-	PrintAndLogEx(NORMAL, "      h    this help");
-	PrintAndLogEx(NORMAL, "      u    (Optional) UID 4,7 or 10bytes. If not specified, the UID 4b from emulator memory will be used");
-	PrintAndLogEx(NORMAL, "      n    (Optional) Automatically exit simulation after <numreads> blocks have been read by reader. 0 = infinite");
-	PrintAndLogEx(NORMAL, "      i    (Optional) Interactive, means that console will not be returned until simulation finishes or is aborted");
-	PrintAndLogEx(NORMAL, "      x    (Optional) Crack, performs the 'reader attack', nr/ar attack against a reader");
-	PrintAndLogEx(NORMAL, "      e    (Optional) Fill simulator keys from found keys");
-	PrintAndLogEx(NORMAL, "      v    (Optional) Verbose");
-	PrintAndLogEx(NORMAL, "Examples:");
-	PrintAndLogEx(NORMAL, "           hf mf sim u 0a0a0a0a");
-	PrintAndLogEx(NORMAL, "           hf mf sim u 11223344556677");
-	PrintAndLogEx(NORMAL, "           hf mf sim u 112233445566778899AA");	
-	PrintAndLogEx(NORMAL, "           hf mf sim u 11223344 i x");	
-	return 0;
-}
-int usage_hf14_dbg(void){
-	PrintAndLogEx(NORMAL, "Usage:  hf mf dbg [h] <debug level>");
-	PrintAndLogEx(NORMAL, "Options:");
-	PrintAndLogEx(NORMAL, "           h    this help");	
-	PrintAndLogEx(NORMAL, "       <debug level>  (Optional) see list for valid levels");
-	PrintAndLogEx(NORMAL, "           0 - no debug messages");
-	PrintAndLogEx(NORMAL, "           1 - error messages");
-	PrintAndLogEx(NORMAL, "           2 - plus information messages");
-	PrintAndLogEx(NORMAL, "           3 - plus debug messages");
-	PrintAndLogEx(NORMAL, "           4 - print even debug messages in timing critical functions");
-	PrintAndLogEx(NORMAL, "               Note: this option therefore may cause malfunction itself");
-	PrintAndLogEx(NORMAL, "Examples:");
-	PrintAndLogEx(NORMAL, "           hf mf dbg 3");
-	return 0;
-}
-int usage_hf14_sniff(void){
-	PrintAndLogEx(NORMAL, "It continuously gets data from the field and saves it to: log, emulator, emulator file.");
-	PrintAndLogEx(NORMAL, "Usage:  hf mf sniff [h] [l] [d] [f]");
-	PrintAndLogEx(NORMAL, "Options:");
-	PrintAndLogEx(NORMAL, "      h    this help");
-	PrintAndLogEx(NORMAL, "      l    save encrypted sequence to logfile `uid.log`");
-	PrintAndLogEx(NORMAL, "      d    decrypt sequence and put it to log file `uid.log`");
-//	PrintAndLogEx(NORMAL, " n/a  e     decrypt sequence, collect read and write commands and save the result of the sequence to emulator memory");
-	PrintAndLogEx(NORMAL, "      f    decrypt sequence, collect read and write commands and save the result of the sequence to emulator dump file `uid.eml`");
-	PrintAndLogEx(NORMAL, "Example:");
-	PrintAndLogEx(NORMAL, "           hf mf sniff l d f");
-	return 0;
-}
-int usage_hf14_nested(void){
-	PrintAndLogEx(NORMAL, "Usage:");
-	PrintAndLogEx(NORMAL, " all sectors:  hf mf nested  <card memory> <block number> <key A/B> <key (12 hex symbols)> [t,d]");
-	PrintAndLogEx(NORMAL, " one sector:   hf mf nested  o <block number> <key A/B> <key (12 hex symbols)>");
-	PrintAndLogEx(NORMAL, "               <target block number> <target key A/B> [t]");
-	PrintAndLogEx(NORMAL, "Options:");
-	PrintAndLogEx(NORMAL, "      h    this help");
-	PrintAndLogEx(NORMAL, "      card memory - 0 - MINI(320 bytes), 1 - 1K, 2 - 2K, 4 - 4K, <other> - 1K");
-	PrintAndLogEx(NORMAL, "      t    transfer keys into emulator memory");
-	PrintAndLogEx(NORMAL, "      d    write keys to binary file `hf-mf-<UID>-key.bin`");
-	PrintAndLogEx(NORMAL, "");
-	PrintAndLogEx(NORMAL, "Examples:");
-	PrintAndLogEx(NORMAL, "      hf mf nested 1 0 A FFFFFFFFFFFF ");
-	PrintAndLogEx(NORMAL, "      hf mf nested 1 0 A FFFFFFFFFFFF t ");
-	PrintAndLogEx(NORMAL, "      hf mf nested 1 0 A FFFFFFFFFFFF d ");
-	PrintAndLogEx(NORMAL, "      hf mf nested o 0 A FFFFFFFFFFFF 4 A");
-	return 0;
-}
-int usage_hf14_hardnested(void){
-	PrintAndLogEx(NORMAL, "Usage:");
-	PrintAndLogEx(NORMAL, "      hf mf hardnested <block number> <key A|B> <key (12 hex symbols)>");
-	PrintAndLogEx(NORMAL, "                       <target block number> <target key A|B> [known target key (12 hex symbols)] [w] [s]");
-	PrintAndLogEx(NORMAL, "  or  hf mf hardnested r [known target key]");
-	PrintAndLogEx(NORMAL, "");
-	PrintAndLogEx(NORMAL, "Options:");
-	PrintAndLogEx(NORMAL, "      h         this help");	
-	PrintAndLogEx(NORMAL, "      w         acquire nonces and UID, and write them to binary file with default name hf-mf-<UID>-nonces.bin");
-	PrintAndLogEx(NORMAL, "      s         slower acquisition (required by some non standard cards)");
-	PrintAndLogEx(NORMAL, "      r         read hf-mf-<UID>-nonces.bin if tag present, otherwise read nonces.bin, then start attack");
-	PrintAndLogEx(NORMAL, "      u <UID>   read/write hf-mf-<UID>-nonces.bin instead of default name");
-	PrintAndLogEx(NORMAL, "      f <name>  read/write <name> instead of default name");
-	PrintAndLogEx(NORMAL, "      t         tests?");
-	PrintAndLogEx(NORMAL, "      i <X>     set type of SIMD instructions. Without this flag programs autodetect it.");
-	PrintAndLogEx(NORMAL, "        i 5   = AVX512");
-	PrintAndLogEx(NORMAL, "        i 2   = AVX2");
-	PrintAndLogEx(NORMAL, "        i a   = AVX");
-	PrintAndLogEx(NORMAL, "        i s   = SSE2");
-	PrintAndLogEx(NORMAL, "        i m   = MMX");
-	PrintAndLogEx(NORMAL, "        i n   = none (use CPU regular instruction set)");	
-	PrintAndLogEx(NORMAL, "");
-	PrintAndLogEx(NORMAL, "Examples:");
-	PrintAndLogEx(NORMAL, "      hf mf hardnested 0 A FFFFFFFFFFFF 4 A");
-	PrintAndLogEx(NORMAL, "      hf mf hardnested 0 A FFFFFFFFFFFF 4 A w");
-	PrintAndLogEx(NORMAL, "      hf mf hardnested 0 A FFFFFFFFFFFF 4 A f nonces.bin w s");
-	PrintAndLogEx(NORMAL, "      hf mf hardnested r");
-	PrintAndLogEx(NORMAL, "      hf mf hardnested r a0a1a2a3a4a5");
-	PrintAndLogEx(NORMAL, "");
-	PrintAndLogEx(NORMAL, "Add the known target key to check if it is present in the remaining key space:");
-	PrintAndLogEx(NORMAL, "      hf mf hardnested 0 A A0A1A2A3A4A5 4 A FFFFFFFFFFFF");
-	return 0;
-}
-int usage_hf14_chk(void){
-	PrintAndLogEx(NORMAL, "Usage:  hf mf chk [h] <block number>|<*card memory> <key type (A/B/?)> [t|d] [<key (12 hex symbols)>] [<dic (*.dic)>]");
-	PrintAndLogEx(NORMAL, "Options:");
-	PrintAndLogEx(NORMAL, "      h    this help");	
-	PrintAndLogEx(NORMAL, "      *    all sectors based on card memory, other values then below defaults to 1k");
-	PrintAndLogEx(NORMAL, "      			0 - MINI(320 bytes)");
-	PrintAndLogEx(NORMAL, "      			1 - 1K");
-	PrintAndLogEx(NORMAL, "      			2 - 2K");
-	PrintAndLogEx(NORMAL, "      			4 - 4K");
-	PrintAndLogEx(NORMAL, "      d    write keys to binary file");
-	PrintAndLogEx(NORMAL, "      t    write keys to emulator memory\n");
-	PrintAndLogEx(NORMAL, "");
-	PrintAndLogEx(NORMAL, "Examples:");
-	PrintAndLogEx(NORMAL, "      hf mf chk 0 A 1234567890ab keys.dic     -- target block 0, Key A");
-	PrintAndLogEx(NORMAL, "      hf mf chk *1 ? t                        -- target all blocks, all keys, 1K, write to emul");
-	PrintAndLogEx(NORMAL, "      hf mf chk *1 ? d                        -- target all blocks, all keys, 1K, write to file");
-	return 0;
-}
-int usage_hf14_chk_fast(void){
-	PrintAndLogEx(NORMAL, "This is a improved checkkeys method speedwise. It checks Mifare Classic tags sector keys against a dictionary file with keys");
-	PrintAndLogEx(NORMAL, "Usage:  hf mf fchk [h] <card memory> [t|d|f] [<key (12 hex symbols)>] [<dic (*.dic)>]");
-	PrintAndLogEx(NORMAL, "Options:");
-	PrintAndLogEx(NORMAL, "      h    this help");	
-	PrintAndLogEx(NORMAL, "      <cardmem> all sectors based on card memory, other values than below defaults to 1k");
-	PrintAndLogEx(NORMAL, "      			 0 - MINI(320 bytes)");
-	PrintAndLogEx(NORMAL, "      			 1 - 1K   <default>");
-	PrintAndLogEx(NORMAL, "      			 2 - 2K");
-	PrintAndLogEx(NORMAL, "      			 4 - 4K");
-	PrintAndLogEx(NORMAL, "      d    write keys to binary file");
-	PrintAndLogEx(NORMAL, "      t    write keys to emulator memory");
-	PrintAndLogEx(NORMAL, "      m    use dictionary from flashmemory\n");
-	PrintAndLogEx(NORMAL, "");
-	PrintAndLogEx(NORMAL, "Examples:");
-	PrintAndLogEx(NORMAL, "      hf mf fchk 1 1234567890ab keys.dic    -- target 1K using key 1234567890ab, using dictionary file");
-	PrintAndLogEx(NORMAL, "      hf mf fchk 1 t                        -- target 1K, write to emulator memory");
-	PrintAndLogEx(NORMAL, "      hf mf fchk 1 d                        -- target 1K, write to file");
-#ifdef WITH_FLASH
-	PrintAndLogEx(NORMAL, "      hf mf fchk 1 m                        -- target 1K, use dictionary from flashmemory");
-#endif
-	return 0;
-}
-int usage_hf14_keybrute(void){
-	PrintAndLogEx(NORMAL, "J_Run's 2nd phase of multiple sector nested authentication key recovery");
-	PrintAndLogEx(NORMAL, "You have a known 4 last bytes of a key recovered with mf_nonce_brute tool.");
-	PrintAndLogEx(NORMAL, "First 2 bytes of key will be bruteforced");	
-	PrintAndLogEx(NORMAL, "");
-	PrintAndLogEx(NORMAL, " ---[ This attack is obsolete,  try hardnested instead ]---");
-	PrintAndLogEx(NORMAL, "");
-	PrintAndLogEx(NORMAL, "Usage:  hf mf keybrute [h] <block number> <A|B> <key>");
-	PrintAndLogEx(NORMAL, "Options:");
-	PrintAndLogEx(NORMAL, "      h               this help");
-	PrintAndLogEx(NORMAL, "      <block number>  target block number");
-	PrintAndLogEx(NORMAL, "      <A|B>           target key type");
-	PrintAndLogEx(NORMAL, "      <key>           candidate key from mf_nonce_brute tool");
-	PrintAndLogEx(NORMAL, "Examples:");
-	PrintAndLogEx(NORMAL, "           hf mf keybrute 1 A 000011223344");
-	return 0;
-}
-int usage_hf14_restore(void){
-	PrintAndLogEx(NORMAL, "Usage:   hf mf restore [card memory] u <UID> k <name> f <name>");
-	PrintAndLogEx(NORMAL, "Options:");
-	PrintAndLogEx(NORMAL, "  [card memory]: 0 = 320 bytes (Mifare Mini), 1 = 1K (default), 2 = 2K, 4 = 4K");
-	PrintAndLogEx(NORMAL, "  u <UID>      : uid, try to restore from hf-mf-<UID>-key.bin and hf-mf-<UID>-data.bin");
-	PrintAndLogEx(NORMAL, "  k <name>     : key filename, specific the full filename of key file");
-	PrintAndLogEx(NORMAL, "  f <name>     : data filename, specific the full filename of data file");
-	PrintAndLogEx(NORMAL, "");
-	PrintAndLogEx(NORMAL, "Examples:");
-	PrintAndLogEx(NORMAL, "         hf mf restore                            -- read the UID from tag first, then restore from hf-mf-<UID>-key.bin and and hf-mf-<UID>-data.bin");
-	PrintAndLogEx(NORMAL, "         hf mf restore 1 u 12345678               -- restore from hf-mf-12345678-key.bin and hf-mf-12345678-data.bin");
-	PrintAndLogEx(NORMAL, "         hf mf restore 1 u 12345678 k dumpkey.bin -- restore from dumpkey.bin and hf-mf-12345678-data.bin");
-	PrintAndLogEx(NORMAL, "         hf mf restore 4                          -- read the UID from tag with 4K memory first, then restore from hf-mf-<UID>-key.bin and and hf-mf-<UID>-data.bin");
-	return 0;
-}
-int usage_hf14_decryptbytes(void){
-	PrintAndLogEx(NORMAL, "Decrypt Crypto-1 encrypted bytes given some known state of crypto. See tracelog to gather needed values\n");
-	PrintAndLogEx(NORMAL, "Usage:   hf mf decrypt [h] <nt> <ar_enc> <at_enc> <data>");
-	PrintAndLogEx(NORMAL, "Options:");
-	PrintAndLogEx(NORMAL, "      h            this help");
-	PrintAndLogEx(NORMAL, "      <nt>         reader nonce");
-	PrintAndLogEx(NORMAL, "      <ar_enc>     encrypted reader response");
-	PrintAndLogEx(NORMAL, "      <at_enc>     encrypted tag response");
-	PrintAndLogEx(NORMAL, "      <data>       encrypted data, taken directly after at_enc and forward");
-	PrintAndLogEx(NORMAL, "Examples:");
-	PrintAndLogEx(NORMAL, "         hf mf decrypt b830049b 9248314a 9280e203 41e586f9\n");
-	PrintAndLogEx(NORMAL, "  this sample decrypts 41e586f9 -> 3003999a  Annotated: 30 03 [99 9a]  auth block 3 [crc]");
-	return 0;
-}
-
-int usage_hf14_eget(void){
-	PrintAndLogEx(NORMAL, "Usage:  hf mf eget <block number>");
-	PrintAndLogEx(NORMAL, "Examples:");
-	PrintAndLogEx(NORMAL, "        hf mf eget 0 ");
-	return 0;
-}
-int usage_hf14_eclr(void){
-	PrintAndLogEx(NORMAL, "It set card emulator memory to empty data blocks and key A/B FFFFFFFFFFFF \n");
-	PrintAndLogEx(NORMAL, "Usage:  hf mf eclr");
-	return 0;
-}
-int usage_hf14_eset(void){
-	PrintAndLogEx(NORMAL, "Usage:  hf mf eset <block number> <block data (32 hex symbols)>");
-	PrintAndLogEx(NORMAL, "Examples:");
-	PrintAndLogEx(NORMAL, "        hf mf eset 1 000102030405060708090a0b0c0d0e0f ");	
-	return 0;
-}
-int usage_hf14_eload(void){
-	PrintAndLogEx(NORMAL, "It loads emul dump from the file `filename.eml`");
-	PrintAndLogEx(NORMAL, "Usage:  hf mf eload [card memory] <file name w/o `.eml`> [numblocks]");
-	PrintAndLogEx(NORMAL, "  [card memory]: 0 = 320 bytes (Mifare Mini), 1 = 1K (default), 2 = 2K, 4 = 4K, u = UL");
-	PrintAndLogEx(NORMAL, "");
-	PrintAndLogEx(NORMAL, "Examples:");
-	PrintAndLogEx(NORMAL, "        hf mf eload filename");
-	PrintAndLogEx(NORMAL, "        hf mf eload 4 filename");	
-	return 0;
-}
-int usage_hf14_esave(void){
-	PrintAndLogEx(NORMAL, "It saves emul dump into the file `filename.eml` or `cardID.eml`");
-	PrintAndLogEx(NORMAL, " Usage:  hf mf esave [card memory] [file name w/o `.eml`]");
-	PrintAndLogEx(NORMAL, "  [card memory]: 0 = 320 bytes (Mifare Mini), 1 = 1K (default), 2 = 2K, 4 = 4K");
-	PrintAndLogEx(NORMAL, "");
-	PrintAndLogEx(NORMAL, "Examples:");
-	PrintAndLogEx(NORMAL, "        hf mf esave ");
-	PrintAndLogEx(NORMAL, "        hf mf esave 4");
-	PrintAndLogEx(NORMAL, "        hf mf esave 4 filename");	
-	return 0;
-}
-int usage_hf14_ecfill(void){
-	PrintAndLogEx(NORMAL, "Read card and transfer its data to emulator memory.");
-	PrintAndLogEx(NORMAL, "Keys must be laid in the emulator memory. \n");
-	PrintAndLogEx(NORMAL, "Usage:  hf mf ecfill <key A/B> [card memory]");
-	PrintAndLogEx(NORMAL, "  [card memory]: 0 = 320 bytes (Mifare Mini), 1 = 1K (default), 2 = 2K, 4 = 4K");
-	PrintAndLogEx(NORMAL, "");
-	PrintAndLogEx(NORMAL, "Examples:");
-	PrintAndLogEx(NORMAL, "        hf mf ecfill A");
-	PrintAndLogEx(NORMAL, "        hf mf ecfill A 4");
-	return 0;
-}
-int usage_hf14_ekeyprn(void){
-	PrintAndLogEx(NORMAL, "It prints the keys loaded in the emulator memory");
-	PrintAndLogEx(NORMAL, "Usage:  hf mf ekeyprn [card memory]");
-	PrintAndLogEx(NORMAL, "  [card memory]: 0 = 320 bytes (Mifare Mini), 1 = 1K (default), 2 = 2K, 4 = 4K");
-	PrintAndLogEx(NORMAL, "");
-	PrintAndLogEx(NORMAL, "Examples:");
-	PrintAndLogEx(NORMAL, "        hf mf ekeyprn 1");	
-	return 0;
-}
-
-int usage_hf14_csetuid(void){
-	PrintAndLogEx(NORMAL, "Set UID, ATQA, and SAK for magic Chinese card. Only works with magic cards");
-	PrintAndLogEx(NORMAL, "");
-	PrintAndLogEx(NORMAL, "Usage:  hf mf csetuid [h] <UID 8 hex symbols> [ATQA 4 hex symbols] [SAK 2 hex symbols] [w]");
-	PrintAndLogEx(NORMAL, "Options:");
-	PrintAndLogEx(NORMAL, "       h        this help");
-	PrintAndLogEx(NORMAL, "       w        wipe card before writing");
-	PrintAndLogEx(NORMAL, "       <uid>    UID 8 hex symbols");
-	PrintAndLogEx(NORMAL, "       <atqa>   ATQA 4 hex symbols");
-	PrintAndLogEx(NORMAL, "       <sak>    SAK 2 hex symbols");
-	PrintAndLogEx(NORMAL, "Examples:");
-	PrintAndLogEx(NORMAL, "      hf mf csetuid 01020304");
-	PrintAndLogEx(NORMAL, "      hf mf csetuid 01020304 0004 08 w");
-	return 0;
-}
-int usage_hf14_csetblk(void){
-	PrintAndLogEx(NORMAL, "Set block data for magic Chinese card. Only works with magic cards");
-	PrintAndLogEx(NORMAL, "");		
-	PrintAndLogEx(NORMAL, "Usage:  hf mf csetblk [h] <block number> <block data (32 hex symbols)> [w]");
-	PrintAndLogEx(NORMAL, "Options:");
-	PrintAndLogEx(NORMAL, "       h         this help");
-	PrintAndLogEx(NORMAL, "       w         wipe card before writing");
-	PrintAndLogEx(NORMAL, "       <block>   block number");
-	PrintAndLogEx(NORMAL, "       <data>    block data to write (32 hex symbols)");
-	PrintAndLogEx(NORMAL, "Examples:");
-	PrintAndLogEx(NORMAL, "       hf mf csetblk 1 01020304050607080910111213141516");
-	PrintAndLogEx(NORMAL, "       hf mf csetblk 1 01020304050607080910111213141516 w");
-	return 0;
-}
-int usage_hf14_cload(void){
-	PrintAndLogEx(NORMAL, "It loads magic Chinese card from the file `filename.eml`");
-	PrintAndLogEx(NORMAL, "or from emulator memory");
-	PrintAndLogEx(NORMAL, "");
-	PrintAndLogEx(NORMAL, "Usage:  hf mf cload [h] [e] <file name w/o `.eml`>");
-	PrintAndLogEx(NORMAL, "Options:");
-	PrintAndLogEx(NORMAL, "       h            this help");
-	PrintAndLogEx(NORMAL, "       e            load card with data from emulator memory");
-	PrintAndLogEx(NORMAL, "       j <filename> load card with data from json file");
-	PrintAndLogEx(NORMAL, "       b <filename> load card with data from binary file");
-	PrintAndLogEx(NORMAL, "       <filename>   load card with data from eml file");
-	PrintAndLogEx(NORMAL, "Examples:");
-	PrintAndLogEx(NORMAL, "       hf mf cload mydump");
-	PrintAndLogEx(NORMAL, "       hf mf cload e");	
-	return 0;
-}
-int usage_hf14_cgetblk(void){
-	PrintAndLogEx(NORMAL, "Get block data from magic Chinese card. Only works with magic cards\n");
-	PrintAndLogEx(NORMAL, "");
-	PrintAndLogEx(NORMAL, "Usage:  hf mf cgetblk [h] <block number>");
-	PrintAndLogEx(NORMAL, "Options:");
-	PrintAndLogEx(NORMAL, "      h         this help");
-	PrintAndLogEx(NORMAL, "      <block>   block number");		
-	PrintAndLogEx(NORMAL, "Examples:");
-	PrintAndLogEx(NORMAL, "      hf mf cgetblk 1");	
-	return 0;
-}
-int usage_hf14_cgetsc(void){
-	PrintAndLogEx(NORMAL, "Get sector data from magic Chinese card. Only works with magic cards\n");
-	PrintAndLogEx(NORMAL, "");
-	PrintAndLogEx(NORMAL, "Usage:  hf mf cgetsc [h] <sector number>");
-	PrintAndLogEx(NORMAL, "Options:");
-	PrintAndLogEx(NORMAL, "      h          this help");
-	PrintAndLogEx(NORMAL, "      <sector>   sector number");
-	PrintAndLogEx(NORMAL, "Examples:");
-	PrintAndLogEx(NORMAL, "      hf mf cgetsc 0");
-	return 0;
-}
-int usage_hf14_csave(void){
-	PrintAndLogEx(NORMAL, "It saves `magic Chinese` card dump into the file `filename.eml` or `cardID.eml`");
-	PrintAndLogEx(NORMAL, "or into emulator memory");
-	PrintAndLogEx(NORMAL, "");
-	PrintAndLogEx(NORMAL, "Usage:  hf mf csave [h] [e] [u] [card memory] i <file name w/o `.eml`>");
-	PrintAndLogEx(NORMAL, "Options:");
-	PrintAndLogEx(NORMAL, "       h             this help");
-	PrintAndLogEx(NORMAL, "       e             save data to emulator memory");
-	PrintAndLogEx(NORMAL, "       u             save data to file, use carduid as filename");	
-	PrintAndLogEx(NORMAL, "       card memory   0 = 320 bytes (Mifare Mini), 1 = 1K (default), 2 = 2K, 4 = 4K");
-	PrintAndLogEx(NORMAL, "       o <filename>  save data to file");
-	PrintAndLogEx(NORMAL, "");
-	PrintAndLogEx(NORMAL, "Examples:");
-	PrintAndLogEx(NORMAL, "       hf mf csave u 1");
-	PrintAndLogEx(NORMAL, "       hf mf csave e 1");
-	PrintAndLogEx(NORMAL, "       hf mf csave 4 o filename");
-	return 0;
-}
-int usage_hf14_nack(void) {
-	PrintAndLogEx(NORMAL, "Test a mifare classic based card for the NACK bug.");
-	PrintAndLogEx(NORMAL, "");	
-	PrintAndLogEx(NORMAL, "Usage:  hf mf nack [h] [v]");
-	PrintAndLogEx(NORMAL, "Options:");
-	PrintAndLogEx(NORMAL, "       h             this help");
-	PrintAndLogEx(NORMAL, "       v             verbose");
-	PrintAndLogEx(NORMAL, "Examples:");
-	PrintAndLogEx(NORMAL, "       hf mf nack");
-	return 0;
-}
-
-int GetHFMF14AUID(uint8_t *uid, int *uidlen) {
-	UsbCommand c = {CMD_READER_ISO_14443a, {ISO14A_CONNECT, 0, 0}};
-	clearCommandBuffer();
-	SendCommand(&c);
-	UsbCommand resp;
-	if (!WaitForResponseTimeout(CMD_ACK, &resp, 2500)) {
-		PrintAndLogEx(WARNING, "iso14443a card select failed");
-		DropField();
-		return 0;
-	}
-	
-	iso14a_card_select_t card;
-	memcpy(&card, (iso14a_card_select_t *)resp.d.asBytes, sizeof(iso14a_card_select_t));
-	memcpy(uid, card.uid, card.uidlen * sizeof(uint8_t));
-	*uidlen = card.uidlen;
-	return 1;
-}
-
-char * GenerateFilename(const char *prefix, const char *suffix){
-	uint8_t uid[10] = {0,0,0,0,0,0,0,0,0,0};
-	int uidlen=0;
-	char * fptr = calloc (sizeof (char) * (strlen(prefix) + strlen(suffix)) + sizeof(uid)*2 + 1,  sizeof(uint8_t));
-	
-	GetHFMF14AUID(uid, &uidlen);
-	if (!uidlen) {
-		PrintAndLogEx(WARNING, "No tag found.");
-		free(fptr);
-		return NULL;
-	}
-	
-	strcpy(fptr, prefix);	
-	FillFileNameByUID(fptr, uid, suffix, uidlen);
-	return fptr;
-}
-
-int CmdHF14AMfDarkside(const char *Cmd) {
-	uint8_t blockno = 0, key_type = MIFARE_AUTH_KEYA;
-	uint64_t key = 0;
-	
-	char cmdp = tolower(param_getchar(Cmd, 0));	
-	if ( cmdp == 'h' ) return usage_hf14_mifare();
-	
-	blockno = param_get8(Cmd, 0);	 
-	
-	cmdp = tolower(param_getchar(Cmd, 1));
-	if (cmdp == 'b')
-		key_type = MIFARE_AUTH_KEYB;
-
-	int isOK = mfDarkside(blockno, key_type, &key);
-	PrintAndLogEx(NORMAL, "");
-	switch (isOK) {
-		case -1 : PrintAndLogEx(WARNING, "button pressed. Aborted."); return 1;
-		case -2 : PrintAndLogEx(FAILED, "card is not vulnerable to Darkside attack (doesn't send NACK on authentication requests)."); return 1;
-		case -3 : PrintAndLogEx(FAILED, "card is not vulnerable to Darkside attack (its random number generator is not predictable)."); return 1;
-		case -4 : PrintAndLogEx(FAILED, "card is not vulnerable to Darkside attack (its random number generator seems to be based on the wellknown");
-				  PrintAndLogEx(FAILED, "generating polynomial with 16 effective bits only, but shows unexpected behaviour."); return 1;
-		case -5 : PrintAndLogEx(WARNING, "aborted via keyboard.");  return 1;
-		default : PrintAndLogEx(SUCCESS, "found valid key: %012" PRIx64 "\n", key); break;
-	}
-	PrintAndLogEx(NORMAL, "");
-	return 0;
-}
-
-int CmdHF14AMfWrBl(const char *Cmd) {
-	uint8_t blockNo = 0;
-	uint8_t keyType = 0;
-	uint8_t key[6] = {0, 0, 0, 0, 0, 0};
-	uint8_t bldata[16] = {0, 0, 0, 0, 0, 0, 0, 0, 0, 0, 0, 0, 0, 0, 0, 0};
-	char cmdp	= 0x00;
-
-	if (strlen(Cmd) < 3) {
-		PrintAndLogEx(NORMAL, "Usage:  hf mf wrbl    <block number> <key A/B> <key (12 hex symbols)> <block data (32 hex symbols)>");
-		PrintAndLogEx(NORMAL, "Examples:");
-		PrintAndLogEx(NORMAL, "        hf mf wrbl 0 A FFFFFFFFFFFF 000102030405060708090A0B0C0D0E0F");
-		return 0;
-	}	
-
-	blockNo = param_get8(Cmd, 0);
-	cmdp = tolower(param_getchar(Cmd, 1));
-	if (cmdp == 0x00) {
-		PrintAndLogEx(NORMAL, "Key type must be A or B");
-		return 1;
-	}
-	
-	if (cmdp != 'a') 
-		keyType = 1;
-	
-	if (param_gethex(Cmd, 2, key, 12)) {
-		PrintAndLogEx(NORMAL, "Key must include 12 HEX symbols");
-		return 1;
-	}
-	
-	if (param_gethex(Cmd, 3, bldata, 32)) {
-		PrintAndLogEx(NORMAL, "Block data must include 32 HEX symbols");
-		return 1;
-	}
-	
-	PrintAndLogEx(NORMAL, "--block no:%d, key type:%c, key:%s", blockNo, keyType?'B':'A', sprint_hex(key, 6));
-	PrintAndLogEx(NORMAL, "--data: %s", sprint_hex(bldata, 16));
-	
-	UsbCommand c = {CMD_MIFARE_WRITEBL, {blockNo, keyType, 0}};
-	memcpy(c.d.asBytes, key, 6);
-	memcpy(c.d.asBytes + 10, bldata, 16);
-	clearCommandBuffer();
-	SendCommand(&c);
-
-	UsbCommand resp;
-	if (WaitForResponseTimeout(CMD_ACK, &resp, 1500)) {
-		uint8_t isOK  = resp.arg[0] & 0xff;
-		PrintAndLogEx(NORMAL, "isOk:%02x", isOK);
-	} else {
-		PrintAndLogEx(NORMAL, "Command execute timeout");
-	}
-
-	return 0;
-}
-
-int CmdHF14AMfRdBl(const char *Cmd) {
-	uint8_t blockNo = 0;
-	uint8_t keyType = 0;
-	uint8_t key[6] = {0, 0, 0, 0, 0, 0};
-	char cmdp = 0x00;
-
-	if (strlen(Cmd)<3) {
-		PrintAndLogEx(NORMAL, "Usage:  hf mf rdbl    <block number> <key A/B> <key (12 hex symbols)>");
-		PrintAndLogEx(NORMAL, "Examples:");
-		PrintAndLogEx(NORMAL, "        hf mf rdbl 0 A FFFFFFFFFFFF ");
-		return 0;
-	}	
-	
-	blockNo = param_get8(Cmd, 0);
-	cmdp = tolower(param_getchar(Cmd, 1));
-	if (cmdp == 0x00) {
-		PrintAndLogEx(NORMAL, "Key type must be A or B");
-		return 1;
-	}
-	
-	if (cmdp != 'a') 
-		keyType = 1;
-	
-	if (param_gethex(Cmd, 2, key, 12)) {
-		PrintAndLogEx(NORMAL, "Key must include 12 HEX symbols");
-		return 1;
-	}
-	PrintAndLogEx(NORMAL, "--block no:%d, key type:%c, key:%s ", blockNo, keyType?'B':'A', sprint_hex(key, 6));
-	
-	UsbCommand c = {CMD_MIFARE_READBL, {blockNo, keyType, 0}};
-	memcpy(c.d.asBytes, key, 6);
-	clearCommandBuffer();
-	SendCommand(&c);
-
-	UsbCommand resp;
-	if (WaitForResponseTimeout(CMD_ACK, &resp, 1500)) {
-		uint8_t isOK  = resp.arg[0] & 0xff;
-		uint8_t *data = resp.d.asBytes;
-
-		if (isOK) {
-			PrintAndLogEx(NORMAL, "isOk:%02x data:%s", isOK, sprint_hex(data, 16));
-		} else {
-			PrintAndLogEx(NORMAL, "isOk:%02x", isOK);
-			return 1;
-		}
-
-		if (mfIsSectorTrailer(blockNo) && (data[6] || data[7] || data[8])) {
-			PrintAndLogEx(NORMAL, "Trailer decoded:");
-			int bln = mfFirstBlockOfSector(mfSectorNum(blockNo));
-			int blinc = (mfNumBlocksPerSector(mfSectorNum(blockNo)) > 4) ? 5 : 1;
-			for (int i = 0; i < 4; i++) {
-				PrintAndLogEx(NORMAL, "Access block %d%s: %s", bln, ((blinc > 1) && (i < 3) ? "+" : "") , mfGetAccessConditionsDesc(i, &data[6]));
-				bln += blinc;
-			}
-			PrintAndLogEx(NORMAL, "UserData: %s", sprint_hex_inrow(&data[9], 1));
-		}
-	} else {
-		PrintAndLogEx(WARNING, "Command execute timeout");
-		return 2;
-	}
-	
-  return 0;
-}
-
-int CmdHF14AMfRdSc(const char *Cmd) {
-	int i;
-	uint8_t sectorNo = 0;
-	uint8_t keyType = 0;
-	uint8_t key[6] = {0, 0, 0, 0, 0, 0};
-	uint8_t isOK  = 0;
-	uint8_t *data  = NULL;
-	char cmdp	= 0x00;
-
-	if (strlen(Cmd) < 3) {
-		PrintAndLogEx(NORMAL, "Usage:  hf mf rdsc    <sector number> <key A/B> <key (12 hex symbols)>");
-		PrintAndLogEx(NORMAL, "Examples:");
-		PrintAndLogEx(NORMAL, "        hf mf rdsc 0 A FFFFFFFFFFFF ");
-		return 0;
-	}	
-	
-	sectorNo = param_get8(Cmd, 0);
-	if (sectorNo > MIFARE_4K_MAXSECTOR ) {
-		PrintAndLogEx(NORMAL, "Sector number must be less than 40");
-		return 1;
-	}
-	
-	cmdp = tolower(param_getchar(Cmd, 1));
-	if (cmdp != 'a' && cmdp != 'b') {
-		PrintAndLogEx(NORMAL, "Key type must be A or B");
-		return 1;
-	}
-	
-	if (cmdp != 'a') 
-		keyType = 1;
-	
-	if (param_gethex(Cmd, 2, key, 12)) {
-		PrintAndLogEx(NORMAL, "Key must include 12 HEX symbols");
-		return 1;
-	}
-	PrintAndLogEx(NORMAL, "--sector no:%d key type:%c key:%s ", sectorNo, keyType?'B':'A', sprint_hex(key, 6));
-	
-	UsbCommand c = {CMD_MIFARE_READSC, {sectorNo, keyType, 0}};
-	memcpy(c.d.asBytes, key, 6);
-	clearCommandBuffer();
-	SendCommand(&c);
-	PrintAndLogEx(NORMAL, "");
-
-	UsbCommand resp;
-	if (WaitForResponseTimeout(CMD_ACK, &resp, 1500)) {
-		isOK  = resp.arg[0] & 0xff;
-		data  = resp.d.asBytes;
-
-		PrintAndLogEx(NORMAL, "isOk:%02x", isOK);
-		if (isOK) {
-			for (i = 0; i < (sectorNo<32?3:15); i++) {
-				PrintAndLogEx(NORMAL, "data   : %s", sprint_hex(data + i * 16, 16));
-			}
-			PrintAndLogEx(NORMAL, "trailer: %s", sprint_hex(data + (sectorNo<32?3:15) * 16, 16));
-					
-			PrintAndLogEx(NORMAL, "Trailer decoded:");
-            int bln = mfFirstBlockOfSector(sectorNo);
-			int blinc = (mfNumBlocksPerSector(sectorNo) > 4) ? 5 : 1;
-            for (i = 0; i < 4; i++) {
-                PrintAndLogEx(NORMAL, "Access block %d%s: %s", bln, ((blinc > 1) && (i < 3) ? "+" : "") , mfGetAccessConditionsDesc(i, &(data + (sectorNo<32?3:15) * 16)[6]));
-                bln += blinc;
-            }
-            PrintAndLogEx(NORMAL, "UserData: %s", sprint_hex_inrow(&(data + (sectorNo<32?3:15) * 16)[9], 1));
-		}
-	} else {
-		PrintAndLogEx(WARNING, "Command execute timeout");
-	}
-
-  return 0;
-}
-
-uint16_t NumOfBlocks(char card){
-	switch(card){
-		case '0' : return MIFARE_MINI_MAXBLOCK;
-		case '1' : return MIFARE_1K_MAXBLOCK;
-		case '2' : return MIFARE_2K_MAXBLOCK;
-		case '4' : return MIFARE_4K_MAXBLOCK;
-		default  : return MIFARE_1K_MAXBLOCK;
-	}
-}
-uint8_t NumOfSectors(char card){
-	switch(card){
-		case '0' : return MIFARE_MINI_MAXSECTOR; 
-		case '1' : return MIFARE_1K_MAXSECTOR; 
-		case '2' : return MIFARE_2K_MAXSECTOR; 
-		case '4' : return MIFARE_4K_MAXSECTOR; 
-		default  : return MIFARE_1K_MAXSECTOR;
-	}
-}
-
-uint8_t FirstBlockOfSector(uint8_t sectorNo) {
-	if (sectorNo < 32) {
-		return sectorNo * 4;
-	} else {
-		return 32 * 4 + (sectorNo - 32) * 16;
-	}
-}
-
-uint8_t NumBlocksPerSector(uint8_t sectorNo) {
-	if (sectorNo < 32) {
-		return 4;
-	} else {
-		return 16;
-	}
-}
-
-int CmdHF14AMfDump(const char *Cmd) {
-
-	uint8_t sectorNo, blockNo;
-	uint8_t keyA[40][6];
-	uint8_t keyB[40][6];
-	uint8_t rights[40][4];
-	uint8_t carddata[256][16];
-	uint8_t numSectors = 16;
-	uint8_t cmdp = 0;
-	
-	char keyFilename[FILE_PATH_SIZE] = {0};
-	char dataFilename[FILE_PATH_SIZE];
-	char * fptr;
-	
-	memset(keyFilename, 0, sizeof(keyFilename));
-	memset(dataFilename, 0, sizeof(dataFilename));
-	
-	FILE *f;	
-	UsbCommand resp;
-	
-	while(param_getchar(Cmd, cmdp) != 0x00) {
-		switch (tolower(param_getchar(Cmd, cmdp))) {
-		case 'h':
-			return usage_hf14_dump();
-		case 'k':
-			param_getstr(Cmd, cmdp+1, keyFilename, FILE_PATH_SIZE); 
-			cmdp += 2;
-			break;
-		case 'f':
-			param_getstr(Cmd, cmdp+1, dataFilename, FILE_PATH_SIZE); 
-			cmdp += 2;
-			break;
-		default:
-			if (cmdp == 0) {
-				numSectors = NumOfSectors(param_getchar(Cmd, cmdp));
-				cmdp++;
-			} else {
-				PrintAndLogEx(WARNING, "Unknown parameter '%c'\n", param_getchar(Cmd, cmdp));
-				return usage_hf14_dump();
-			}
-		}
-	}
-
-	if ( keyFilename[0] == 0x00 ) {
-		fptr = GenerateFilename("hf-mf-", "-key.bin");
-		if (fptr == NULL) 
-			return 1;
-		
-		strcpy(keyFilename, fptr);
-	}
-
-	if ((f = fopen(keyFilename, "rb")) == NULL) {
-		PrintAndLogEx(WARNING, "Could not find file " _YELLOW_(%s), keyFilename);
-		return 1;
-	}
-	
-	// Read keys A from file
-	size_t bytes_read;
-	for (sectorNo=0; sectorNo<numSectors; sectorNo++) {
-		bytes_read = fread( keyA[sectorNo], 1, 6, f );
-		if ( bytes_read != 6) {
-			PrintAndLogEx(WARNING, "File reading error.");
-			fclose(f);
-			return 2;
-		}
-	}
-	
-	// Read keys B from file
-	for (sectorNo=0; sectorNo<numSectors; sectorNo++) {
-		bytes_read = fread( keyB[sectorNo], 1, 6, f );
-		if ( bytes_read != 6) {
-			PrintAndLogEx(WARNING, "File reading error.");
-			fclose(f);
-			return 2;
-		}
-	}
-	
-	fclose(f);
-			
-
-	PrintAndLogEx(INFO, "Reading sector access bits...");
-
-	uint8_t tries = 0;
-	for (sectorNo = 0; sectorNo < numSectors; sectorNo++) {
-		for (tries = 0; tries < MIFARE_SECTOR_RETRY; tries++) {
-		
-			UsbCommand c = {CMD_MIFARE_READBL, {FirstBlockOfSector(sectorNo) + NumBlocksPerSector(sectorNo) - 1, 0, 0}};
-			memcpy(c.d.asBytes, keyA[sectorNo], 6);
-			clearCommandBuffer();
-			SendCommand(&c);
-
-			if (WaitForResponseTimeout(CMD_ACK, &resp, 1500)) {
-				uint8_t isOK = resp.arg[0] & 0xff;
-				uint8_t *data = resp.d.asBytes;
-				if (isOK){
-					rights[sectorNo][0] = ((data[7] & 0x10) >> 2) | ((data[8] & 0x1) << 1) | ((data[8] & 0x10) >> 4); // C1C2C3 for data area 0
-					rights[sectorNo][1] = ((data[7] & 0x20) >> 3) | ((data[8] & 0x2) << 0) | ((data[8] & 0x20) >> 5); // C1C2C3 for data area 1
-					rights[sectorNo][2] = ((data[7] & 0x40) >> 4) | ((data[8] & 0x4) >> 1) | ((data[8] & 0x40) >> 6); // C1C2C3 for data area 2
-					rights[sectorNo][3] = ((data[7] & 0x80) >> 5) | ((data[8] & 0x8) >> 2) | ((data[8] & 0x80) >> 7); // C1C2C3 for sector trailer
-					break;
-				} else if (tries == 2) { // on last try set defaults
-					PrintAndLogEx(FAILED, "could not get access rights for sector %2d. Trying with defaults...", sectorNo);
-					rights[sectorNo][0] = rights[sectorNo][1] = rights[sectorNo][2] = 0x00;
-					rights[sectorNo][3] = 0x01;
-				}
-			} else {
-				PrintAndLogEx(FAILED, "command execute timeout when trying to read access rights for sector %2d. Trying with defaults...", sectorNo);
-				rights[sectorNo][0] = rights[sectorNo][1] = rights[sectorNo][2] = 0x00;
-				rights[sectorNo][3] = 0x01;
-			}
-		}
-	}
-	
-	PrintAndLogEx(SUCCESS, "Finished reading sector access bits");
-	PrintAndLogEx(INFO, "Dumping all blocks from card...");
-	
-	bool isOK = true;
-	for (sectorNo = 0; isOK && sectorNo < numSectors; sectorNo++) {
-		for (blockNo = 0; isOK && blockNo < NumBlocksPerSector(sectorNo); blockNo++) {
-			bool received = false;
-			
-			for (tries = 0; tries < MIFARE_SECTOR_RETRY; tries++) {			
-				if (blockNo == NumBlocksPerSector(sectorNo) - 1) {		// sector trailer. At least the Access Conditions can always be read with key A. 
-					UsbCommand c = {CMD_MIFARE_READBL, {FirstBlockOfSector(sectorNo) + blockNo, 0, 0}};
-					memcpy(c.d.asBytes, keyA[sectorNo], 6);
-					clearCommandBuffer();
-					SendCommand(&c);
-					received = WaitForResponseTimeout(CMD_ACK, &resp, 1500);
-				} else {												// data block. Check if it can be read with key A or key B
-					uint8_t data_area = (sectorNo < 32) ? blockNo : blockNo/5;
-					if ((rights[sectorNo][data_area] == 0x03) || (rights[sectorNo][data_area] == 0x05)) {	// only key B would work
-						UsbCommand c = {CMD_MIFARE_READBL, {FirstBlockOfSector(sectorNo) + blockNo, 1, 0}};
-						memcpy(c.d.asBytes, keyB[sectorNo], 6);
-						SendCommand(&c);
-						received = WaitForResponseTimeout(CMD_ACK, &resp, 1500);
-					} else if (rights[sectorNo][data_area] == 0x07) {										// no key would work
-						isOK = false;
-						PrintAndLogEx(WARNING, "access rights do not allow reading of sector %2d block %3d", sectorNo, blockNo);
-						tries = MIFARE_SECTOR_RETRY;
-					} else {																				// key A would work
-						UsbCommand c = {CMD_MIFARE_READBL, {FirstBlockOfSector(sectorNo) + blockNo, 0, 0}};
-						memcpy(c.d.asBytes, keyA[sectorNo], 6);
-						clearCommandBuffer();
-						SendCommand(&c);
-						received = WaitForResponseTimeout(CMD_ACK, &resp, 1500);
-					}
-				}
-				if (received) {
-					isOK  = resp.arg[0] & 0xff;
-					if (isOK) break;
-				}
-			}
-
-			if (received) {
-				isOK  = resp.arg[0] & 0xff;
-				uint8_t *data  = resp.d.asBytes;
-				if (blockNo == NumBlocksPerSector(sectorNo) - 1) {		// sector trailer. Fill in the keys.
-					data[0]  = (keyA[sectorNo][0]);
-					data[1]  = (keyA[sectorNo][1]);
-					data[2]  = (keyA[sectorNo][2]);
-					data[3]  = (keyA[sectorNo][3]);
-					data[4]  = (keyA[sectorNo][4]);
-					data[5]  = (keyA[sectorNo][5]);
-					data[10] = (keyB[sectorNo][0]);
-					data[11] = (keyB[sectorNo][1]);
-					data[12] = (keyB[sectorNo][2]);
-					data[13] = (keyB[sectorNo][3]);
-					data[14] = (keyB[sectorNo][4]);
-					data[15] = (keyB[sectorNo][5]);
-				}
-				if (isOK) {
-					memcpy(carddata[FirstBlockOfSector(sectorNo) + blockNo], data, 16);
-                    PrintAndLogEx(SUCCESS, "successfully read block %2d of sector %2d.", blockNo, sectorNo);
-				} else {
-					PrintAndLogEx(FAILED, "could not read block %2d of sector %2d", blockNo, sectorNo);
-					break;
-				}
-			}
-			else {
-				isOK = false;
-				PrintAndLogEx(WARNING, "command execute timeout when trying to read block %2d of sector %2d.", blockNo, sectorNo);
-				break;
-			}
-		}
-	}
-
-	if (isOK == 0) { 
-		PrintAndLogEx(FAILED, "Something went wrong");
-		return 0;
-	}
-
-	PrintAndLogEx(SUCCESS, "\nSuccedded in dumping all blocks");
-	
-	if ( strlen(dataFilename) < 1 ) {
-		fptr = dataFilename;
-		fptr += sprintf(fptr, "hf-mf-");
-		FillFileNameByUID(fptr, (uint8_t *)carddata, "-data", 4);
-	}
-
-	uint16_t bytes = 16*(FirstBlockOfSector(numSectors - 1) + NumBlocksPerSector(numSectors - 1));
-	
-	saveFile(dataFilename, "bin", (uint8_t *)carddata, bytes);
-	saveFileEML(dataFilename, "eml", (uint8_t *)carddata, bytes, MFBLOCK_SIZE);
-	saveFileJSON(dataFilename, "json", jsfCardMemory, (uint8_t *)carddata, bytes);
-	return 0;
-}
-
-int CmdHF14AMfRestore(const char *Cmd) {
-	uint8_t sectorNo,blockNo;
-	uint8_t keyType = 0;
-	uint8_t key[6] = {0xFF,0xFF,0xFF,0xFF,0xFF,0xFF};
-	uint8_t bldata[16] = {0x00};
-	uint8_t keyA[40][6];
-	uint8_t keyB[40][6];
-	uint8_t numSectors = 16;
-	uint8_t cmdp = 0;
-	char keyFilename[FILE_PATH_SIZE] = "";	
-	char dataFilename[FILE_PATH_SIZE] = "";
-	char szTemp[FILE_PATH_SIZE-20] = "";	
-	char *fptr;
-	FILE *fdump, *fkeys;
-
-	while(param_getchar(Cmd, cmdp) != 0x00) {
-		switch(tolower(param_getchar(Cmd, cmdp))) {
-		case 'h':
-			return usage_hf14_restore();
-		case 'u':
-			param_getstr(Cmd, cmdp+1, szTemp, FILE_PATH_SIZE-20); 
-			if(keyFilename[0]==0x00)
-				snprintf(keyFilename, FILE_PATH_SIZE, "hf-mf-%s-key.bin", szTemp);
-			if(dataFilename[0]==0x00)
-				snprintf(dataFilename, FILE_PATH_SIZE, "hf-mf-%s-data.bin", szTemp);
-			cmdp+=2;
-			break;
-		case 'k':
-			param_getstr(Cmd, cmdp+1, keyFilename, FILE_PATH_SIZE); 
-			cmdp += 2;
-			break;
-		case 'f':
-			param_getstr(Cmd, cmdp+1, dataFilename, FILE_PATH_SIZE); 
-			cmdp += 2;
-			break;
-		default:
-			if ( cmdp == 0 ) {
-				numSectors = NumOfSectors(param_getchar(Cmd, cmdp));
-				cmdp++;
-			} else {
-				PrintAndLogEx(WARNING, "Unknown parameter '%c'\n", param_getchar(Cmd, cmdp));
-				return usage_hf14_restore();
-			}
-		}
-	}
-
-	if ( keyFilename[0] == 0x00 ) {
-		fptr = GenerateFilename("hf-mf-", "-key.bin");
-		if (fptr == NULL) 
-			return 1;
-		
-		strcpy(keyFilename, fptr);
-	}
-
-	if ((fkeys = fopen(keyFilename, "rb")) == NULL) {
-		PrintAndLogEx(WARNING, "Could not find file " _YELLOW_(%s), keyFilename);
-		return 1;
-	}
-	
-	size_t bytes_read;
-	for (sectorNo = 0; sectorNo < numSectors; sectorNo++) {
-		bytes_read = fread( keyA[sectorNo], 1, 6, fkeys );
-		if ( bytes_read != 6 ) {
-			PrintAndLogEx(WARNING, "File reading error  " _YELLOW_(%s), keyFilename);
-			fclose(fkeys);
-			return 2;
-		}
-	}
-
-	for (sectorNo = 0; sectorNo < numSectors; sectorNo++) {
-		bytes_read = fread( keyB[sectorNo], 1, 6, fkeys );
-		if ( bytes_read != 6 ) {
-			PrintAndLogEx(WARNING, "File reading error " _YELLOW_(%s), keyFilename);
-			fclose(fkeys);
-			return 2;
-		}
-	}
-
-	fclose(fkeys);
-
-	if ( dataFilename[0] == 0x00 ) {
-		fptr = GenerateFilename("hf-mf-", "-data.bin");
-		if (fptr == NULL) 
-			return 1;
-		
-		strcpy(dataFilename,fptr);
-	}
-
-	if ((fdump = fopen(dataFilename, "rb")) == NULL) {
-		PrintAndLogEx(WARNING, "Could not find file " _YELLOW_(%s), dataFilename);
-		return 1;
-	}	
-	PrintAndLogEx(INFO, "Restoring " _YELLOW_(%s)" to card", dataFilename);
-
-	for (sectorNo = 0; sectorNo < numSectors; sectorNo++) {
-		for (blockNo = 0; blockNo < NumBlocksPerSector(sectorNo); blockNo++) {
-			UsbCommand c = {CMD_MIFARE_WRITEBL, {FirstBlockOfSector(sectorNo) + blockNo, keyType, 0}};
-			memcpy(c.d.asBytes, key, 6);			
-			bytes_read = fread(bldata, 1, 16, fdump);
-			if ( bytes_read != 16) {
-				PrintAndLogEx(WARNING, "File reading error " _YELLOW_(%s), dataFilename);
-				fclose(fdump);
-				fdump = NULL;				
-				return 2;
-			}
-					
-			if (blockNo == NumBlocksPerSector(sectorNo) - 1) {	// sector trailer
-				bldata[0]  = (keyA[sectorNo][0]);
-				bldata[1]  = (keyA[sectorNo][1]);
-				bldata[2]  = (keyA[sectorNo][2]);
-				bldata[3]  = (keyA[sectorNo][3]);
-				bldata[4]  = (keyA[sectorNo][4]);
-				bldata[5]  = (keyA[sectorNo][5]);
-				bldata[10] = (keyB[sectorNo][0]);
-				bldata[11] = (keyB[sectorNo][1]);
-				bldata[12] = (keyB[sectorNo][2]);
-				bldata[13] = (keyB[sectorNo][3]);
-				bldata[14] = (keyB[sectorNo][4]);
-				bldata[15] = (keyB[sectorNo][5]);
-			}		
-			
-			PrintAndLogEx(NORMAL, "Writing to block %3d: %s", FirstBlockOfSector(sectorNo) + blockNo, sprint_hex(bldata, 16));
-			
-			memcpy(c.d.asBytes + 10, bldata, 16);
-			clearCommandBuffer();
-			SendCommand(&c);
-
-			UsbCommand resp;
-			if (WaitForResponseTimeout(CMD_ACK,&resp,1500)) {
-				uint8_t isOK  = resp.arg[0] & 0xff;
-				PrintAndLogEx(SUCCESS, "isOk:%02x", isOK);
-			} else {
-				PrintAndLogEx(WARNING, "Command execute timeout");
-			}
-		}
-	}
-	
-	fclose(fdump);
-	return 0;
-}
-
-int CmdHF14AMfNested(const char *Cmd) {
-	int i, res, iterations;
-	sector_t *e_sector = NULL;
-	uint8_t blockNo = 0;
-	uint8_t keyType = 0;
-	uint8_t trgBlockNo = 0;
-	uint8_t trgKeyType = 0;
-	uint8_t SectorsCnt = 0;
-	uint8_t key[6] = {0, 0, 0, 0, 0, 0};
-	uint8_t keyBlock[(MIFARE_DEFAULTKEYS_SIZE + 1) *6];
-	uint64_t key64 = 0;
-	bool transferToEml = false;
-	bool createDumpFile = false;
-	FILE *fkeys;
-	uint8_t standart[6] = {0xFF, 0xFF, 0xFF, 0xFF, 0xFF, 0xFF};
-	uint8_t tempkey[6] = {0xFF, 0xFF, 0xFF, 0xFF, 0xFF, 0xFF};
-	char *fptr;
-	
-	if (strlen(Cmd) < 3) return usage_hf14_nested();
-	
-	char cmdp, ctmp;
-	cmdp = tolower(param_getchar(Cmd, 0));
-	blockNo = param_get8(Cmd, 1);
-	ctmp = tolower(param_getchar(Cmd, 2));
-
-	if (ctmp != 'a' && ctmp != 'b') {
-		PrintAndLogEx(WARNING, "key type must be A or B");
-		return 1;
-	}
-	
-	if (ctmp != 'a') 
-		keyType = 1;
-		
-	if (param_gethex(Cmd, 3, key, 12)) {
-		PrintAndLogEx(WARNING, "key must include 12 HEX symbols");
-		return 1;
-	}
-	
-	if (cmdp == 'o') {
-		trgBlockNo = param_get8(Cmd, 4);
-		ctmp = tolower(param_getchar(Cmd, 5));
-		if (ctmp != 'a' && ctmp != 'b') {
-			PrintAndLogEx(WARNING, "target key type must be A or B");
-			return 1;
-		}
-		if (ctmp != 'a') { 
-			trgKeyType = 1;
-		}
-	} else {
-		SectorsCnt = NumOfSectors(cmdp);
-	}
-	
-	uint8_t j = 4;
-	while ( ctmp != 0x00 ) {
-
-		ctmp = tolower(param_getchar(Cmd, j));
-		transferToEml |= (ctmp == 't');
-		createDumpFile |= (ctmp == 'd');
-		
-		j++;
-	}
-	
-	// check if we can authenticate to sector
-	res = mfCheckKeys(blockNo, keyType, true, 1, key, &key64);
-	if (res) {
-		PrintAndLogEx(WARNING, "Wrong key. Can't authenticate to block:%3d key type:%c", blockNo, keyType ? 'B' : 'A');
-		return 3;
-	}	
-	
-	if (cmdp == 'o') {
-		int16_t isOK = mfnested(blockNo, keyType, key, trgBlockNo, trgKeyType, keyBlock, true);
-		switch (isOK) {
-			case -1 : PrintAndLogEx(WARNING, "Error: No response from Proxmark.\n"); break;
-			case -2 : PrintAndLogEx(WARNING, "Button pressed. Aborted.\n"); break;
-			case -3 : PrintAndLogEx(FAILED, "Tag isn't vulnerable to Nested Attack (PRNG is not predictable).\n"); break;
-			case -4 : PrintAndLogEx(FAILED, "No valid key found"); break;
-			case -5 : 
-				key64 = bytes_to_num(keyBlock, 6);
-
-				// transfer key to the emulator
-				if (transferToEml) {
-					uint8_t sectortrailer;
-					if (trgBlockNo < 32*4) { 	// 4 block sector
-					sectortrailer = trgBlockNo | 0x03;
-					} else {					// 16 block sector
-					sectortrailer = trgBlockNo | 0x0f;
-					}
-					mfEmlGetMem(keyBlock, sectortrailer, 1);
-			
-					if (!trgKeyType)
-						num_to_bytes(key64, 6, keyBlock);
-					else
-						num_to_bytes(key64, 6, &keyBlock[10]);
-					mfEmlSetMem(keyBlock, sectortrailer, 1);	
-					PrintAndLogEx(SUCCESS, "Key transferred to emulator memory.");
-				}
-				return 0;
-			default : PrintAndLogEx(WARNING, "Unknown Error.\n");
-		}
-		return 2;
-	}
-	else { // ------------------------------------  multiple sectors working
-		uint64_t t1 = msclock();
-		
-		e_sector = calloc(SectorsCnt, sizeof(sector_t));
-		if (e_sector == NULL) return 1;
-		
-		//test current key and additional standard keys first
-		// add parameter key
-		memcpy( keyBlock + (MIFARE_DEFAULTKEYS_SIZE * 6), key, 6 );
-
-		for (int cnt = 0; cnt < MIFARE_DEFAULTKEYS_SIZE; cnt++){
-			num_to_bytes(g_mifare_default_keys[cnt], 6, (uint8_t*)(keyBlock + cnt * 6));
-		}
-
-		PrintAndLogEx(SUCCESS, "Testing known keys. Sector count=%d", SectorsCnt);
-		res = mfCheckKeys_fast( SectorsCnt, true, true, 1, MIFARE_DEFAULTKEYS_SIZE + 1, keyBlock, e_sector, false);
-				
-		uint64_t t2 = msclock() - t1;
-		PrintAndLogEx(SUCCESS, "Time to check %d known keys: %.0f seconds\n", MIFARE_DEFAULTKEYS_SIZE, (float)t2/1000.0 );
-		PrintAndLogEx(SUCCESS, "enter nested attack");
-		
-		// nested sectors
-		iterations = 0;
-		bool calibrate = true;
-
-		for (i = 0; i < MIFARE_SECTOR_RETRY; i++) {
-			for (uint8_t sectorNo = 0; sectorNo < SectorsCnt; ++sectorNo) {
-				for (trgKeyType = 0; trgKeyType < 2; ++trgKeyType) { 
-
-					if (e_sector[sectorNo].foundKey[trgKeyType]) continue;
-					
-					int16_t isOK = mfnested(blockNo, keyType, key, FirstBlockOfSector(sectorNo), trgKeyType, keyBlock, calibrate);
-					switch (isOK) {
-						case -1 : PrintAndLogEx(WARNING, "error: No response from Proxmark.\n"); break;
-						case -2 : PrintAndLogEx(WARNING, "button pressed. Aborted.\n"); break;
-						case -3 : PrintAndLogEx(FAILED, "Tag isn't vulnerable to Nested Attack (PRNG is not predictable).\n"); break;
-						case -4 : //key not found
-							calibrate = false;
-							iterations++;
-							continue; 
-						case -5 :
-							calibrate = false;
-							iterations++;
-							e_sector[sectorNo].foundKey[trgKeyType] = 1;
-							e_sector[sectorNo].Key[trgKeyType] = bytes_to_num(keyBlock, 6);
-
-							res = mfCheckKeys_fast( SectorsCnt, true, true, 2, 1, keyBlock, e_sector, false);
-							continue;
-							
-						default : PrintAndLogEx(WARNING, "unknown Error.\n");
-					}
-					free(e_sector);
-					return 2;
-				}
-			}
-		}
-		
-		t1 = msclock() - t1;
-		PrintAndLogEx(SUCCESS, "time in nested: %.0f seconds\n", (float)t1/1000.0);
-
-
-		// 20160116 If Sector A is found, but not Sector B,  try just reading it of the tag?
-		PrintAndLogEx(INFO, "trying to read key B...");
-		for (i = 0; i < SectorsCnt; i++) {
-			// KEY A  but not KEY B
-			if ( e_sector[i].foundKey[0] && !e_sector[i].foundKey[1] ) {
-				
-				uint8_t sectrail = (FirstBlockOfSector(i) + NumBlocksPerSector(i) - 1);
-				
-				PrintAndLogEx(SUCCESS, "reading block %d", sectrail);
-							
-				UsbCommand c = {CMD_MIFARE_READBL, {sectrail, 0, 0}};
-				num_to_bytes(e_sector[i].Key[0], 6, c.d.asBytes); // KEY A
-				clearCommandBuffer();
-				SendCommand(&c);
-
-				UsbCommand resp;
-				if ( !WaitForResponseTimeout(CMD_ACK,&resp,1500)) continue;
-					
-				uint8_t isOK  = resp.arg[0] & 0xff;
-				if (!isOK) continue;
-
-				uint8_t *data = resp.d.asBytes;
-				key64 = bytes_to_num(data+10, 6);
-				if (key64) {
-					PrintAndLogEx(SUCCESS, "data: %s", sprint_hex(data+10, 6));
-					e_sector[i].foundKey[1] = true;
-					e_sector[i].Key[1] = key64;
-				}
-			}
-		}
-
-		
-		//print them
-		printKeyTable( SectorsCnt, e_sector );
-		
-		// transfer them to the emulator
-		if (transferToEml) {
-			for (i = 0; i < SectorsCnt; i++) {
-				mfEmlGetMem(keyBlock, FirstBlockOfSector(i) + NumBlocksPerSector(i) - 1, 1);
-				if (e_sector[i].foundKey[0])
-					num_to_bytes(e_sector[i].Key[0], 6, keyBlock);
-				if (e_sector[i].foundKey[1])
-					num_to_bytes(e_sector[i].Key[1], 6, &keyBlock[10]);
-				mfEmlSetMem(keyBlock, FirstBlockOfSector(i) + NumBlocksPerSector(i) - 1, 1);
-			}
-			PrintAndLogEx(SUCCESS, "keys transferred to emulator memory.");
-		}
-		
-		// Create dump file
-		if (createDumpFile) {
-			fptr = GenerateFilename("hf-mf-", "-key.bin");
-			if (fptr == NULL) {
-				free(e_sector);
-				return 1;
-			}
-			
-			if ((fkeys = fopen(fptr, "wb")) == NULL) { 
-				PrintAndLogEx(WARNING, "could not create file " _YELLOW_(%s), fptr);
-				free(e_sector);
-				return 1;
-			}
-			
-			PrintAndLogEx(SUCCESS, "saving keys to binary file " _YELLOW_(%s), fptr);
-			for (i=0; i<SectorsCnt; i++) {
-				if (e_sector[i].foundKey[0]){
-					num_to_bytes(e_sector[i].Key[0], 6, tempkey);
-					fwrite ( tempkey, 1, 6, fkeys );
-				} else {
-					fwrite ( &standart, 1, 6, fkeys );
-				}
-			}
-			for( i=0; i<SectorsCnt; i++) {
-				if (e_sector[i].foundKey[1]){
-					num_to_bytes(e_sector[i].Key[1], 6, tempkey);
-					fwrite ( tempkey, 1, 6, fkeys );
-				} else {
-					fwrite ( &standart, 1, 6, fkeys );
-				}
-			}
-			fflush(fkeys);
-			fclose(fkeys);
-		}		
-		free(e_sector);
-	}
-
-	free(e_sector);	
-	return 0;
-}
-
-int CmdHF14AMfNestedHard(const char *Cmd) {
-	uint8_t blockNo = 0;
-	uint8_t keyType = 0;
-	uint8_t trgBlockNo = 0;
-	uint8_t trgKeyType = 0;
-	uint8_t key[6] = {0, 0, 0, 0, 0, 0};
-	uint8_t trgkey[6] = {0, 0, 0, 0, 0, 0};
-	uint8_t cmdp=0;
-	char filename[FILE_PATH_SIZE], *fptr;
-	char szTemp[FILE_PATH_SIZE-20];
-	char ctmp;
-	
-	bool know_target_key = false;
-	bool nonce_file_read = false;
-	bool nonce_file_write = false;
-	bool slow = false;
-	int tests = 0;
-	
-	switch(tolower(param_getchar(Cmd, cmdp))) {
-		case 'h': return usage_hf14_hardnested();
-		case 'r':
-			fptr = GenerateFilename("hf-mf-","-nonces.bin");
-			if (fptr == NULL) 
-				strncpy(filename, "nonces.bin", FILE_PATH_SIZE);
-			else
-				strncpy(filename, fptr, FILE_PATH_SIZE-1);
-				
-			nonce_file_read = true;
-			if (!param_gethex(Cmd, cmdp+1, trgkey, 12)) {
-				know_target_key = true;
-			}
-			cmdp++;
-			break;
-		case 't':
-			tests = param_get32ex(Cmd, cmdp+1, 100, 10);
-			if (!param_gethex(Cmd, cmdp+2, trgkey, 12)) {
-				know_target_key = true;
-			}
-			cmdp += 2;
-			break;
-		default:
-			if (param_getchar(Cmd, cmdp) == 0x00)
-			{
-				PrintAndLogEx(WARNING, "Block number is missing");
-				return 1;
-			
-			}
-			blockNo = param_get8(Cmd, cmdp);
-			ctmp = tolower(param_getchar(Cmd, cmdp+1));
-			if (ctmp != 'a' && ctmp != 'b') {
-				PrintAndLogEx(WARNING, "Key type must be A or B");
-				return 1;
-			}
-			
-			if (ctmp != 'a') { 
-				keyType = 1;
-			}
-			
-			if (param_gethex(Cmd, cmdp+2, key, 12)) {
-				PrintAndLogEx(WARNING, "Key must include 12 HEX symbols");
-				return 1;
-			}
-			
-			if (param_getchar(Cmd, cmdp+3) == 0x00)
-			{
-				PrintAndLogEx(WARNING, "Target block number is missing");
-				return 1;
-			}
-			
-			trgBlockNo = param_get8(Cmd, cmdp+3);
-
-			ctmp = tolower(param_getchar(Cmd, cmdp+4));
-			if (ctmp != 'a' && ctmp != 'b') {
-				PrintAndLogEx(WARNING, "Target key type must be A or B");
-				return 1;
-			}
-			if (ctmp != 'a') {
-				trgKeyType = 1;
-			}
-			cmdp += 5;
-	}
-	if (!param_gethex(Cmd, cmdp, trgkey, 12)) {
-		know_target_key = true;
-		cmdp++;
-	}
-
-	while ((ctmp = param_getchar(Cmd, cmdp))) {
-		switch(tolower(ctmp)) {
-		case 's':
-			slow = true;
-			break;
-		case 'w':
-			nonce_file_write = true;
-			fptr = GenerateFilename("hf-mf-","-nonces.bin");
-			if (fptr == NULL) 
-				return 1;
-			strncpy(filename, fptr, FILE_PATH_SIZE-1);
-			break;
-		case 'u':
-			param_getstr(Cmd, cmdp+1, szTemp, FILE_PATH_SIZE-20);
-			snprintf(filename, FILE_PATH_SIZE, "hf-mf-%s-nonces.bin", szTemp);
-			cmdp++;
-			break;
-		case 'f':
-			param_getstr(Cmd, cmdp+1, szTemp, FILE_PATH_SIZE-20);
-			strncpy(filename, szTemp, FILE_PATH_SIZE-20);
-			cmdp++;
-			break;
-		case 'i': 
-			SetSIMDInstr(SIMD_AUTO);
-			ctmp = tolower(param_getchar(Cmd, cmdp+1));
-			switch (ctmp) {
-				case '5':
-					SetSIMDInstr(SIMD_AVX512);
-					break;
-				case '2':
-					SetSIMDInstr(SIMD_AVX2);
-					break;
-				case 'a':
-					SetSIMDInstr(SIMD_AVX);
-					break;
-				case 's':
-					SetSIMDInstr(SIMD_SSE2);
-					break;
-				case 'm':
-					SetSIMDInstr(SIMD_MMX);
-					break;
-				case 'n':
-					SetSIMDInstr(SIMD_NONE);
-					break;
-				default:
-					PrintAndLogEx(WARNING, "Unknown SIMD type. %c", ctmp);
-					return 1;
-			}
-			cmdp += 2;
-			break;
-		default:
-			PrintAndLogEx(WARNING, "Unknown parameter '%c'\n", ctmp);
-			usage_hf14_hardnested();
-			return 1;
-		}
-		cmdp++;
-	}
-	
-	if ( !know_target_key ) {
-		uint64_t key64 = 0;
-		// check if we can authenticate to sector
-		int res = mfCheckKeys(blockNo, keyType, true, 1, key, &key64);
-		if (res) {
-			PrintAndLogEx(WARNING, "Key is wrong. Can't authenticate to block:%3d key type:%c", blockNo, keyType ? 'B' : 'A');
-			return 3;
-		}	
-	}
-	
-	PrintAndLogEx(NORMAL, "--target block no:%3d, target key type:%c, known target key: 0x%02x%02x%02x%02x%02x%02x%s, file action: %s, Slow: %s, Tests: %d ", 
-			trgBlockNo, 
-			trgKeyType?'B':'A', 
-			trgkey[0], trgkey[1], trgkey[2], trgkey[3], trgkey[4], trgkey[5],
-			know_target_key ? "" : " (not set)",
-			nonce_file_write ? "write": nonce_file_read ? "read" : "none",
-			slow ? "Yes" : "No",
-			tests);
-
-	uint64_t foundkey = 0;
-	int16_t isOK = mfnestedhard(blockNo, keyType, key, trgBlockNo, trgKeyType, know_target_key ? trgkey : NULL, nonce_file_read, nonce_file_write, slow, tests, &foundkey, filename);
-
-	DropField();
-	if (isOK) {
-		switch (isOK) {
-			case 1 : PrintAndLogEx(WARNING, "Error: No response from Proxmark.\n"); break;
-			case 2 : PrintAndLogEx(NORMAL, "Button pressed. Aborted.\n"); break;
-			default : break;
-		}
-		return 2;
-	}
-	return 0;
-}
-
-int randInRange(int min, int max) {
-	return min + (int) (rand() / (double) (RAND_MAX) * (max - min + 1));
-}
-
-//Fisher–Yates shuffle
-void shuffle( uint8_t *array, uint16_t len) {
-	uint8_t tmp[6];
-	uint16_t x;
-	time_t t;
-	srand((unsigned) time(&t));
-	while (len) {		
-		x = randInRange(0, (len -= 6) ) | 0; // 0 = i < n
-		x %= 6;
-		memcpy(tmp, array + x, 6);
-		memcpy(array + x, array + len, 6);	
-		memcpy(array + len, tmp, 6);		
-	}
-}
-
-int CmdHF14AMfChk_fast(const char *Cmd) {
-
-	char ctmp = 0x00;
-	ctmp = tolower(param_getchar(Cmd, 0));
-	if (strlen(Cmd) < 1 || ctmp == 'h') return usage_hf14_chk_fast();
-
-	FILE * f;
-	char filename[FILE_PATH_SIZE]={0};
-	char buf[13];
-	char *fptr;
-	uint8_t tempkey[6] = {0xFF, 0xFF, 0xFF, 0xFF, 0xFF, 0xFF};
-	uint8_t *keyBlock = NULL, *p;
-	uint8_t sectorsCnt = 1;
-	int i, keycnt = 0;
-	int clen = 0;
-	int transferToEml = 0, createDumpFile = 0;
-	uint32_t keyitems = MIFARE_DEFAULTKEYS_SIZE;
-	bool use_flashmemory = false;
-
-	sector_t *e_sector = NULL;
-	
-	keyBlock = calloc(MIFARE_DEFAULTKEYS_SIZE, 6);
-	if (keyBlock == NULL) return 1;
-
-	for (int cnt = 0; cnt < MIFARE_DEFAULTKEYS_SIZE; cnt++)
-		num_to_bytes(g_mifare_default_keys[cnt], 6, keyBlock + cnt * 6);
-	
-	// sectors
-	switch(ctmp) {
-		case '0': sectorsCnt =  MIFARE_MINI_MAXSECTOR; break;
-		case '1': sectorsCnt = MIFARE_1K_MAXSECTOR; break;
-		case '2': sectorsCnt = MIFARE_2K_MAXSECTOR; break;
-		case '4': sectorsCnt = MIFARE_4K_MAXSECTOR; break;
-		default:  sectorsCnt = MIFARE_1K_MAXSECTOR;
-	}
-
-	for (i = 1; param_getchar(Cmd, i); i++) {
-		
-		ctmp = tolower(param_getchar(Cmd, i));
-		clen = param_getlength(Cmd, i);
-		
-		if (clen == 12) {
-			
-			if ( param_gethex(Cmd, i, keyBlock + 6 * keycnt, 12) ){
-				PrintAndLogEx(FAILED, "not hex, skipping");
-				continue;
-			}
-
-			if ( keyitems - keycnt < 2) {
-				p = realloc(keyBlock, 6 * (keyitems += 64));
-				if (!p) {
-					PrintAndLogEx(FAILED, "Cannot allocate memory for Keys");
-					free(keyBlock);
-					return 2;
-				}
-				keyBlock = p;
-			}
-			PrintAndLogEx(NORMAL, "[%2d] key %s", keycnt, sprint_hex( (keyBlock + 6*keycnt), 6 ) );
-			keycnt++;
-		} else if ( clen == 1) {
-			if (ctmp == 't' ) { transferToEml = 1; continue; }
-			if (ctmp == 'd' ) { createDumpFile = 1; continue; }
-#ifdef WITH_FLASH			
-			if (ctmp == 'm' ) { use_flashmemory = true; continue; }
-#endif			
-		} else {
-			// May be a dic file
-			if ( param_getstr(Cmd, i, filename, FILE_PATH_SIZE) >= FILE_PATH_SIZE ) {
-				PrintAndLogEx(FAILED, "Filename too long");
-				continue;
-			}
-			
-			f = fopen( filename, "r");
-			if ( !f ){
-				PrintAndLogEx(FAILED, "File: " _YELLOW_(%s) ": not found or locked.", filename);
-				continue;
-			}
-			
-			// read file
-			while( fgets(buf, sizeof(buf), f) ){
-				if (strlen(buf) < 12 || buf[11] == '\n')
-					continue;
-			
-				while (fgetc(f) != '\n' && !feof(f)) ;  //goto next line
-				
-				if( buf[0]=='#' ) continue;	//The line start with # is comment, skip
-
-				if (!isxdigit(buf[0])){
-					PrintAndLogEx(FAILED, "File content error. '" _YELLOW_(%s)"' must include 12 HEX symbols", buf);
-					continue;
-				}
-				
-				buf[12] = 0;
-				if ( keyitems - keycnt < 2) {
-					p = realloc(keyBlock, 6 * (keyitems += 64));
-					if (!p) {
-						PrintAndLogEx(FAILED, "Cannot allocate memory for default keys");
-						free(keyBlock);
-						fclose(f);
-						return 2;
-					}
-					keyBlock = p;
-				}
-				int pos = 6 * keycnt;
-				memset(keyBlock + pos, 0, 6);
-				num_to_bytes(strtoll(buf, NULL, 16), 6, keyBlock + pos);
-				keycnt++;
-				memset(buf, 0, sizeof(buf));
-			}
-			fclose(f);
-			PrintAndLogEx(SUCCESS, "Loaded %2d keys from " _YELLOW_(%s), keycnt, filename);
-		}
-	}
-		
-	if (keycnt == 0 && !use_flashmemory) {
-		PrintAndLogEx(SUCCESS, "No key specified, trying default keys");
-		for (;keycnt < MIFARE_DEFAULTKEYS_SIZE; keycnt++)
-			PrintAndLogEx(NORMAL, "[%2d] %02x%02x%02x%02x%02x%02x", keycnt,
-				(keyBlock + 6*keycnt)[0],(keyBlock + 6*keycnt)[1], (keyBlock + 6*keycnt)[2],
-				(keyBlock + 6*keycnt)[3], (keyBlock + 6*keycnt)[4],	(keyBlock + 6*keycnt)[5]);
-	}
-	
-	// // initialize storage for found keys
-	e_sector = calloc(sectorsCnt, sizeof(sector_t));
-	if (e_sector == NULL) {
-		free(keyBlock);
-		return 1;
-	}
-			
-	uint32_t chunksize = keycnt > (USB_CMD_DATA_SIZE/6) ? (USB_CMD_DATA_SIZE/6) : keycnt;
-	bool firstChunk = true, lastChunk = false;
-	
-	// time
-	uint64_t t1 = msclock();
-
-	if ( use_flashmemory ) {
-		PrintAndLogEx(SUCCESS, "Using dictionary in flash memory");
-		mfCheckKeys_fast( sectorsCnt, true, true, 1, 0, keyBlock, e_sector, use_flashmemory);
-	} else {
-	
-		// strategys. 1= deep first on sector 0 AB,  2= width first on all sectors
-		for (uint8_t strategy = 1; strategy < 3; strategy++) {
-			PrintAndLogEx(SUCCESS, "Running strategy %u", strategy);
-
-				// main keychunk loop			
-				for (uint32_t i = 0; i < keycnt; i += chunksize) {
-					
-					if (ukbhit()) {
-						int gc = getchar(); (void)gc;
-						PrintAndLogEx(WARNING, "\naborted via keyboard!\n");
-						goto out;
-					}
-					
-					uint32_t size = ((keycnt - i)  > chunksize) ? chunksize : keycnt - i;
-					
-					// last chunk?
-					if ( size == keycnt - i)
-						lastChunk = true;
-					
-					int res = mfCheckKeys_fast( sectorsCnt, firstChunk, lastChunk, strategy, size, keyBlock + (i * 6), e_sector, false);
-
-					if ( firstChunk )
-						firstChunk = false;
-								
-					// all keys,  aborted
-					if ( res == 0 || res == 2 )
-						goto out;
-				} // end chunks of keys
-			firstChunk = true;
-			lastChunk = false;
-		} // end strategy
-	}
-out: 
-	t1 = msclock() - t1;
-	PrintAndLogEx(SUCCESS, "Time in checkkeys (fast):  %.1fs\n", (float)(t1/1000.0));
-
-	// check..
-	uint8_t found_keys = 0;
-	for (uint8_t i = 0; i < sectorsCnt; ++i) {
-		
-		if ( e_sector[i].foundKey[0] ) 
-			found_keys++;
-		
-		if ( e_sector[i].foundKey[1] )
-			found_keys++;
-	}
-	
-	if ( found_keys == 0 ) {
-		PrintAndLogEx(WARNING, "No keys found");
-	} else {
-	
-		printKeyTable( sectorsCnt, e_sector );
-
-		if (transferToEml) {
-			uint8_t block[16] = {0x00};
-			for (uint8_t i = 0; i < sectorsCnt; ++i ) {
-				mfEmlGetMem(block, FirstBlockOfSector(i) + NumBlocksPerSector(i) - 1, 1);
-				if (e_sector[i].foundKey[0])
-					num_to_bytes(e_sector[i].Key[0], 6, block);
-				if (e_sector[i].foundKey[1])
-					num_to_bytes(e_sector[i].Key[1], 6, block+10);
-				mfEmlSetMem(block, FirstBlockOfSector(i) + NumBlocksPerSector(i) - 1, 1);
-			}
-			PrintAndLogEx(SUCCESS, "Found keys have been transferred to the emulator memory");
-		}
-		
-		if (createDumpFile) {
-			fptr = GenerateFilename("hf-mf-", "-key.bin");
-			if (fptr == NULL) 
-				return 1;
-
-			FILE *fkeys = fopen(fptr, "wb");
-			if (fkeys == NULL) { 
-				PrintAndLogEx(WARNING, "Could not create file " _YELLOW_(%s), fptr);
-				free(keyBlock);
-				free(e_sector);
-				return 1;
-			}
-			PrintAndLogEx(SUCCESS, "Printing keys to binary file " _YELLOW_(%s)"...", fptr);
-		
-			for (i=0; i<sectorsCnt; i++) {
-				num_to_bytes(e_sector[i].Key[0], 6, tempkey);
-				fwrite (tempkey, 1, 6, fkeys);
-			}
-
-			for (i=0; i<sectorsCnt; i++) {
-				num_to_bytes(e_sector[i].Key[1], 6, tempkey);
-				fwrite (tempkey, 1, 6, fkeys );
-			}
-
-			fclose(fkeys);
-			PrintAndLogEx(SUCCESS, "Found keys have been dumped to " _YELLOW_(%s)" --> 0xffffffffffff has been inserted for unknown keys.", fptr);			
-		}	
-	}
-	
-	free(keyBlock);
-	free(e_sector);
-	PrintAndLogEx(NORMAL, "");
-	return 0;
-}
-
-int CmdHF14AMfChk(const char *Cmd) {
-
-	char ctmp = tolower(param_getchar(Cmd, 0));
-	if (strlen(Cmd) < 3 || ctmp == 'h') return usage_hf14_chk();
-
-	FILE * f;
-	char filename[FILE_PATH_SIZE] = {0};
-	char buf[13];
-	uint8_t *keyBlock = NULL, *p;
-	sector_t *e_sector = NULL;
-
-	uint8_t blockNo = 0;
-	uint8_t SectorsCnt = 1;
-	uint8_t keyType = 0;
-	uint32_t keyitems = MIFARE_DEFAULTKEYS_SIZE;
-	uint64_t key64 = 0;	
-	uint8_t tempkey[6] = {0xFF, 0xFF, 0xFF, 0xFF, 0xFF, 0xFF};
-	char *fptr;
-	int clen = 0;
-	int transferToEml = 0;
-	int createDumpFile = 0;	
-	int i, res, keycnt = 0;
-
-	keyBlock = calloc(MIFARE_DEFAULTKEYS_SIZE, 6);
-	if (keyBlock == NULL) return 1;
-
-	for (int cnt = 0; cnt < MIFARE_DEFAULTKEYS_SIZE; cnt++)
-		num_to_bytes(g_mifare_default_keys[cnt], 6, (uint8_t*)(keyBlock + cnt * 6));
-	
-	if (param_getchar(Cmd, 0)=='*') {
-		blockNo = 3;
-		SectorsCnt = NumOfSectors( param_getchar(Cmd+1, 0) );
-	} else {
-		blockNo = param_get8(Cmd, 0);
-	}
-	
-	ctmp = tolower(param_getchar(Cmd, 1));
-	clen = param_getlength(Cmd, 1);
-	if (clen == 1) {
-		switch (ctmp) {	
-		case 'a':
-			keyType = 0;
-			break;
-		case 'b':
-			keyType = 1;
-			break;
-		case '?':
-			keyType = 2;
-			break;
-		default:
-			PrintAndLogEx(FAILED, "Key type must be A , B or ?");
-			free(keyBlock);
-			return 1;
-		};
-	}
-
-	for (i = 2; param_getchar(Cmd, i); i++) {
-
-		ctmp = tolower(param_getchar(Cmd, i));
-		clen = param_getlength(Cmd, i);
-		
-		if (clen == 12) {
-			
-			if ( param_gethex(Cmd, i, keyBlock + 6 * keycnt, 12) ){
-				PrintAndLogEx(FAILED, "not hex, skipping");
-				continue;
-			}
-
-			if ( keyitems - keycnt < 2) {
-				p = realloc(keyBlock, 6 * (keyitems += 64));
-				if (!p) {
-					PrintAndLogEx(FAILED, "cannot allocate memory for Keys");
-					free(keyBlock);
-					return 2;
-				}
-				keyBlock = p;
-			}
-			PrintAndLogEx(NORMAL, "[%2d] key %s", keycnt, sprint_hex( (keyBlock + 6*keycnt), 6 ) );;
-			keycnt++;
-		} else if ( clen == 1 ) {
-			if (ctmp == 't' ) { transferToEml = 1; continue; }
-			if (ctmp == 'd' ) { createDumpFile = 1; continue; }
-		} else {
-			// May be a dic file
-			if ( param_getstr(Cmd, i, filename, sizeof(filename)) >= FILE_PATH_SIZE ) {
-				PrintAndLogEx(FAILED, "File name too long");
-				continue;
-			}
-			
-			f = fopen( filename , "r");
-			if ( !f ) {
-				PrintAndLogEx(FAILED, "File: " _YELLOW_(%s) ": not found or locked.", filename);
-				continue;
-			}
-			
-			// load keys from dictionary file
-			while( fgets(buf, sizeof(buf), f) ){
-				if (strlen(buf) < 12 || buf[11] == '\n')
-					continue;
-			
-				while (fgetc(f) != '\n' && !feof(f)) ;  //goto next line
-				
-				if( buf[0]=='#' ) continue;	//The line start with # is comment, skip
-
-				// codesmell, only checks first char?
-				if (!isxdigit(buf[0])){
-					PrintAndLogEx(FAILED, "File content error. '" _YELLOW_(%s)"' must include 12 HEX symbols",buf);
-					continue;
-				}
-				
-				buf[12] = 0;
-
-				if ( keyitems - keycnt < 2) {
-					p = realloc(keyBlock, 6 * (keyitems += 64));
-					if (!p) {
-						PrintAndLogEx(FAILED, "Cannot allocate memory for defKeys");
-						free(keyBlock);
-						fclose(f);
-						return 2;
-					}
-					keyBlock = p;
-				}
-				memset(keyBlock + 6 * keycnt, 0, 6);
-				num_to_bytes(strtoll(buf, NULL, 16), 6, keyBlock + 6*keycnt);
-				//PrintAndLogEx(NORMAL, "check key[%2d] %012" PRIx64, keycnt, bytes_to_num(keyBlock + 6*keycnt, 6));
-				keycnt++;
-				memset(buf, 0, sizeof(buf));
-			}
-			fclose(f);
-			PrintAndLogEx(SUCCESS, "Loaded %2d keys from " _YELLOW_(%s), keycnt, filename);
-		}
-	}
-	
-	if (keycnt == 0) {
-		PrintAndLogEx(INFO, "No key specified, trying default keys");
-		for (;keycnt < MIFARE_DEFAULTKEYS_SIZE; keycnt++)
-			PrintAndLogEx(NORMAL, "[%2d] %02x%02x%02x%02x%02x%02x", keycnt,
-				(keyBlock + 6*keycnt)[0],(keyBlock + 6*keycnt)[1], (keyBlock + 6*keycnt)[2],
-				(keyBlock + 6*keycnt)[3], (keyBlock + 6*keycnt)[4],	(keyBlock + 6*keycnt)[5], 6);
-	}
-	
-	// initialize storage for found keys
-	e_sector = calloc(SectorsCnt, sizeof(sector_t));
-	if (e_sector == NULL) {
-		free(keyBlock);
-		return 1;
-	}
-
-	// empty e_sector
-	for(int i = 0; i < SectorsCnt; ++i){
-		e_sector[i].Key[0] = 0xffffffffffff;
-		e_sector[i].Key[1] = 0xffffffffffff;
-		e_sector[i].foundKey[0] = false;
-		e_sector[i].foundKey[1] = false;
-	}
-		
-	
-	uint8_t trgKeyType = 0;
-	uint32_t max_keys = keycnt > (USB_CMD_DATA_SIZE/6) ? (USB_CMD_DATA_SIZE/6) : keycnt;
-	
-	// time
-	uint64_t t1 = msclock();
-
-	
-	// check keys.
-	for (trgKeyType = (keyType==2)?0:keyType; trgKeyType < 2; (keyType==2) ? (++trgKeyType) : (trgKeyType=2) ) {
-
-		int b = blockNo;
-		for (int i = 0; i < SectorsCnt; ++i) {
-			
-			// skip already found keys.
-			if (e_sector[i].foundKey[trgKeyType]) continue;
-						
-			for (uint32_t c = 0; c < keycnt; c += max_keys) {
-								
-				printf("."); fflush(stdout);
-				if (ukbhit()) {
-					int gc = getchar();	(void)gc;
-					PrintAndLogEx(INFO, "\naborted via keyboard!\n");
-					goto out;
-				}
-								
-				uint32_t size = keycnt-c > max_keys ? max_keys : keycnt-c;
-				
-				res = mfCheckKeys(b, trgKeyType, true, size, &keyBlock[6*c], &key64);
-				if (!res) {
-					e_sector[i].Key[trgKeyType] = key64;
-					e_sector[i].foundKey[trgKeyType] = true;
-					break;
-				}
-				
-
-			}
-			b < 127 ? ( b +=4 ) : ( b += 16 );	
-		}
-	}
-	t1 = msclock() - t1;
-	PrintAndLogEx(SUCCESS, "\nTime in checkkeys: %.0f seconds\n", (float)t1/1000.0);
-
-		
-	// 20160116 If Sector A is found, but not Sector B,  try just reading it of the tag?
-	if ( keyType != 1 ) {
-		PrintAndLogEx(INFO, "testing to read key B...");
-		for (i = 0; i < SectorsCnt; i++) {
-			// KEY A  but not KEY B
-			if ( e_sector[i].foundKey[0] && !e_sector[i].foundKey[1] ) {
-							
-				uint8_t sectrail = (FirstBlockOfSector(i) + NumBlocksPerSector(i) - 1);
-				
-				PrintAndLogEx(NORMAL, "Reading block %d", sectrail);
-				
-				UsbCommand c = {CMD_MIFARE_READBL, {sectrail, 0, 0}};
-				num_to_bytes(e_sector[i].Key[0], 6, c.d.asBytes); // KEY A
-				clearCommandBuffer();
-				SendCommand(&c);
-
-				UsbCommand resp;
-				if ( !WaitForResponseTimeout(CMD_ACK,&resp,1500)) continue;
-					
-				uint8_t isOK  = resp.arg[0] & 0xff;
-				if (!isOK) continue;
-
-				uint8_t *data = resp.d.asBytes;
-				key64 = bytes_to_num(data+10, 6);
-				if (key64) {
-					PrintAndLogEx(NORMAL, "Data:%s", sprint_hex(data+10, 6));
-					e_sector[i].foundKey[1] = 1;
-					e_sector[i].Key[1] = key64;
-				}
-			}
-		}
-	}
-
-out:
-	
-	//print keys
-	printKeyTable( SectorsCnt, e_sector );
-	
-	if (transferToEml) {
-		uint8_t block[16] = {0x00};
-		for (uint8_t i = 0; i < SectorsCnt; ++i ) {
-			mfEmlGetMem(block, FirstBlockOfSector(i) + NumBlocksPerSector(i) - 1, 1);
-			if (e_sector[i].foundKey[0])
-				num_to_bytes(e_sector[i].Key[0], 6, block);
-			if (e_sector[i].foundKey[1])
-				num_to_bytes(e_sector[i].Key[1], 6, block+10);
-			mfEmlSetMem(block, FirstBlockOfSector(i) + NumBlocksPerSector(i) - 1, 1);
-		}
-		PrintAndLogEx(SUCCESS, "Found keys have been transferred to the emulator memory");
-	}
-	
-	if (createDumpFile) {
-		fptr = GenerateFilename("hf-mf-", "-key.bin");
-		if (fptr == NULL) {
-			free(keyBlock);
-			free(e_sector);			
-			return 1;
-		}
-
-		FILE *fkeys = fopen(fptr, "wb");
-		if (fkeys == NULL) { 
-			PrintAndLogEx(WARNING, "Could not create file " _YELLOW_(%s), fptr);
-			free(keyBlock);
-			free(e_sector);
-			return 1;
-		}
-		PrintAndLogEx(INFO, "Printing keys to binary file " _YELLOW_(%s)"...", fptr);
-	
-		for( i=0; i<SectorsCnt; i++) {
-			num_to_bytes(e_sector[i].Key[0], 6, tempkey);
-			fwrite ( tempkey, 1, 6, fkeys );
-		}
-		for(i=0; i<SectorsCnt; i++) {
-			num_to_bytes(e_sector[i].Key[1], 6, tempkey);
-			fwrite ( tempkey, 1, 6, fkeys );
-		}
-		fclose(fkeys);
-		PrintAndLogEx(SUCCESS, "Found keys have been dumped to file " _YELLOW_(%s)". 0xffffffffffff has been inserted for unknown keys.", fptr);
-	}
-
-	free(keyBlock);
-	free(e_sector);
-	PrintAndLogEx(NORMAL, "");
-	return 0;
-}
-
-sector_t *k_sector = NULL;
-uint8_t k_sectorsCount = 16;
-static void emptySectorTable(){
-
-	// initialize storage for found keys
-	if (k_sector == NULL)
-		k_sector = calloc(k_sectorsCount, sizeof(sector_t));
-	if (k_sector == NULL) 
-		return;
-		
-	// empty e_sector
-	for(int i = 0; i < k_sectorsCount; ++i){
-		k_sector[i].Key[0] = 0xffffffffffff;
-		k_sector[i].Key[1] = 0xffffffffffff;
-		k_sector[i].foundKey[0] = false;
-		k_sector[i].foundKey[1] = false;
-	}
-}
-
-void showSectorTable(){
-	if (k_sector != NULL) {
-		printKeyTable(k_sectorsCount, k_sector);
-		free(k_sector);
-		k_sector = NULL;
-	}
-}
-
-void readerAttack(nonces_t data, bool setEmulatorMem, bool verbose) {
-
-	uint64_t key = 0;	
-	bool success = false;
-	
-	if (k_sector == NULL)
-		emptySectorTable();
-
-	success = mfkey32_moebius(data, &key);
-	if (success) {
-		uint8_t sector = data.sector;
-		uint8_t keytype = data.keytype;
-
-		PrintAndLogEx(INFO, "Reader is trying authenticate with: Key %s, sector %02d: [%012" PRIx64 "]"
-			, keytype ? "B" : "A"
-			, sector
-			, key
-		);
-
-		k_sector[sector].Key[keytype] = key;
-		k_sector[sector].foundKey[keytype] = true;
-
-		//set emulator memory for keys
-		if (setEmulatorMem) {
-			uint8_t	memBlock[16] = {0,0,0,0,0,0, 0xff, 0x0F, 0x80, 0x69, 0,0,0,0,0,0};
-			num_to_bytes( k_sector[sector].Key[0], 6, memBlock);
-			num_to_bytes( k_sector[sector].Key[1], 6, memBlock+10);
-			//iceman,  guessing this will not work so well for 4K tags.
-			PrintAndLogEx(INFO, "Setting Emulator Memory Block %02d: [%s]"
-				, (sector*4) + 3
-				, sprint_hex( memBlock, sizeof(memBlock))
-				);
-			mfEmlSetMem( memBlock, (sector*4) + 3, 1);
-		}
-	}
-}
-
-int CmdHF14AMf1kSim(const char *Cmd) {
-
-	uint8_t uid[10] = {0, 0, 0, 0, 0, 0, 0, 0, 0, 0};
-	uint8_t exitAfterNReads = 0;
-	uint8_t flags = (FLAG_UID_IN_EMUL | FLAG_4B_UID_IN_DATA);
-	int uidlen = 0;
-	uint8_t cmdp = 0;
-	bool errors = false, verbose = false, setEmulatorMem = false;
-	nonces_t data[1];
-		
-	while(param_getchar(Cmd, cmdp) != 0x00 && !errors) {
-		switch( tolower(param_getchar(Cmd, cmdp))) {
-		case 'e':
-			setEmulatorMem = true;
-			cmdp++;
-			break;
-		case 'h':
-			return usage_hf14_mf1ksim();
-		case 'i':
-			flags |= FLAG_INTERACTIVE;
-			cmdp++;
-			break;
-		case 'n':
-			exitAfterNReads = param_get8(Cmd, cmdp+1);
-			cmdp += 2;
-			break;
-		case 'u':
-			param_gethex_ex(Cmd, cmdp+1, uid, &uidlen);
-			switch(uidlen) {
-				case 20: flags = FLAG_10B_UID_IN_DATA; break;
-				case 14: flags = FLAG_7B_UID_IN_DATA; break;
-				case  8: flags = FLAG_4B_UID_IN_DATA; break;
-				default: return usage_hf14_mf1ksim();
-			}
-			cmdp += 2;
-			break;
-		case 'v':
-			verbose = true;
-			cmdp++;
-			break;
-		case 'x':
-			flags |= FLAG_NR_AR_ATTACK;
-			cmdp++;
-			break;
-		default:
-			PrintAndLogEx(WARNING, "Unknown parameter '%c'", param_getchar(Cmd, cmdp));
-			errors = true;
-			break;
-		}
-	}
-	//Validations
-	if (errors) return usage_hf14_mf1ksim();
-	
-	PrintAndLogEx(NORMAL, " uid:%s, numreads:%d, flags:%d (0x%02x) "
-				, (uidlen == 0 ) ? "N/A" : sprint_hex(uid, uidlen>>1)
-				, exitAfterNReads
-				, flags
-				, flags);
-
-	UsbCommand c = {CMD_SIMULATE_MIFARE_CARD, {flags, exitAfterNReads, 0}};
-	memcpy(c.d.asBytes, uid, sizeof(uid));
-	clearCommandBuffer();
-	SendCommand(&c);
-	UsbCommand resp;		
-
-	if(flags & FLAG_INTERACTIVE) {
-		PrintAndLogEx(INFO, "Press pm3-button or send another cmd to abort simulation");
-
-		while( !ukbhit() ){	
-			if (!WaitForResponseTimeout(CMD_ACK, &resp, 1500) ) continue;
-			if ( !(flags & FLAG_NR_AR_ATTACK) ) break;
-			if ( (resp.arg[0] & 0xffff) != CMD_SIMULATE_MIFARE_CARD ) break;
-
-			memcpy(data, resp.d.asBytes, sizeof(data));
-			readerAttack(data[0], setEmulatorMem, verbose);
-		}
-		showSectorTable();
-	}
-	return 0;
-}
-
-int CmdHF14AMfSniff(const char *Cmd){
-	bool wantLogToFile = false;
-	bool wantDecrypt = false;
-	//bool wantSaveToEml = false; TODO
-	bool wantSaveToEmlFile = false;
-
-	//var 
-	int res = 0, len = 0, blockLen = 0;
-	int pckNum = 0, num = 0;
-	uint8_t sak = 0;
-	uint8_t uid[10];
-	uint8_t uid_len = 0;
-	uint8_t atqa[2] = {0x00, 0x00};
-	bool isTag = false;
-	uint8_t *buf = NULL;
-	uint16_t bufsize = 0;
-	uint8_t *bufPtr = NULL;
-	uint16_t traceLen = 0;
-	
-	memset(uid, 0x00, sizeof(uid));
-	
-	char ctmp = tolower(param_getchar(Cmd, 0));
-	if ( ctmp == 'h') return usage_hf14_sniff();
-	
-	for (int i = 0; i < 4; i++) {
-		ctmp = tolower(param_getchar(Cmd, i));
-		if (ctmp == 'l') wantLogToFile = true;
-		if (ctmp == 'd') wantDecrypt = true;
-		//if (ctmp == 'e') wantSaveToEml = true; TODO
-		if (ctmp == 'f') wantSaveToEmlFile = true;
-	}
-	
-	PrintAndLogEx(NORMAL, "-------------------------------------------------------------------------\n");
-	PrintAndLogEx(NORMAL, "Executing mifare sniffing command. \n");
-	PrintAndLogEx(NORMAL, "Press the key on the proxmark3 device to abort both proxmark3 and client.\n");
-	PrintAndLogEx(NORMAL, "Press the key on pc keyboard to abort the client.\n");
-	PrintAndLogEx(NORMAL, "-------------------------------------------------------------------------\n");
-
-	UsbCommand c = {CMD_MIFARE_SNIFFER, {0, 0, 0}};
-	clearCommandBuffer();
-	SendCommand(&c);
-
-	UsbCommand resp;
-	
-	// wait cycle
-	while (true) {
-		printf("."); fflush(stdout);
-		if (ukbhit()) {
-			int gc = getchar(); (void)gc;
-			PrintAndLogEx(INFO, "\naborted via keyboard!\n");
-			break;
-		}
-		
-		if ( !WaitForResponseTimeout(CMD_ACK, &resp, 2000) ) {
-			continue;
-		}
-		
-		res = resp.arg[0] & 0xff;
-		traceLen = resp.arg[1];
-		len = resp.arg[2];
-
-		if (res == 0) {
-			PrintAndLogEx(SUCCESS, "hf mifare sniff finished");
-			free(buf);
-			return 0;
-		}
-
-		if (res == 1) {								// there is (more) data to be transferred
-			if (pckNum == 0) {						// first packet, (re)allocate necessary buffer
-				if (traceLen > bufsize || buf == NULL) {
-					uint8_t *p;
-					if (buf == NULL)				// not yet allocated
-						p = calloc(traceLen, sizeof(uint8_t));
-					else							// need more memory
-						p = realloc(buf, traceLen);
-					
-					if (p == NULL) {
-						PrintAndLogEx(FAILED, "Cannot allocate memory for trace");
-						free(buf);
-						return 2;
-					}
-					buf = p;
-				}
-				bufPtr = buf;
-				bufsize = traceLen;
-				memset(buf, 0x00, traceLen);
-			}
-
-			// what happens if LEN is bigger then TRACELEN --iceman
-			memcpy(bufPtr, resp.d.asBytes, len);
-			bufPtr += len;
-			pckNum++;
-		}
-
-		if (res == 2) {								// received all data, start displaying
-			blockLen = bufPtr - buf;
-			bufPtr = buf;
-			PrintAndLogEx(NORMAL, ">\n");
-			PrintAndLogEx(SUCCESS, "received trace len: %d packages: %d", blockLen, pckNum);
-			while (bufPtr - buf < blockLen) {
-				bufPtr += 6;						// skip (void) timing information
-				len = *((uint16_t *)bufPtr);
-				if(len & 0x8000) {
-					isTag = true;
-					len &= 0x7fff;
-				} else {
-					isTag = false;
-				}
-				bufPtr += 2;
-				
-				// the uid identification package 
-				// 0xFF 0xFF xx xx xx xx xx xx xx xx xx xx aa aa cc 0xFF 0xFF
-				// x = uid,  a = atqa, c = sak
-				if ((len == 17) && (bufPtr[0] == 0xff) && (bufPtr[1] == 0xff) && (bufPtr[15] == 0xff) && (bufPtr[16] == 0xff)) {
-					memcpy(uid, bufPtr + 2, 10);
-					memcpy(atqa, bufPtr + 2 + 10, 2);
-					switch (atqa[0] & 0xC0) {
-						case 0x80: uid_len = 10; break;
-						case 0x40: uid_len = 7; break;
-						default:   uid_len = 4; break;
-					}
-					sak = bufPtr[14];
-					PrintAndLogEx(SUCCESS, "UID %s | ATQA %02x %02x | SAK 0x%02x", 
-						sprint_hex(uid, uid_len),
-						atqa[1], 
-						atqa[0], 
-						sak);
-					if (wantLogToFile || wantDecrypt) {
-						FillFileNameByUID(logHexFileName, uid, ".log", uid_len);
-						AddLogCurrentDT(logHexFileName);
-						PrintAndLogEx(SUCCESS, "Trace saved to %s", logHexFileName);
-					}						
-					if (wantDecrypt)
-						mfTraceInit(uid, uid_len, atqa, sak, wantSaveToEmlFile);
-				} else {
-					PrintAndLogEx(NORMAL, "%03d| %s |%s", num, isTag ? "TAG" : "RDR", sprint_hex(bufPtr, len));
-					if (wantLogToFile) 
-						AddLogHex(logHexFileName, isTag ? "TAG| ":"RDR| ", bufPtr, len);
-					if (wantDecrypt) 
-						mfTraceDecode(bufPtr, len, wantSaveToEmlFile);
-					num++;	
-				}
-				bufPtr += len;
-				bufPtr += ((len-1)/8+1);	// ignore parity
-			}
-			pckNum = 0;
-		}
-	} // while (true)
-
-	free(buf);
-	return 0;
-}
-
-int CmdHF14AMfDbg(const char *Cmd) {
-
-	char ctmp = tolower(param_getchar(Cmd, 0));
-	if (strlen(Cmd) < 1 || ctmp == 'h' ) return usage_hf14_dbg();
-	
-	uint8_t dbgMode = param_get8ex(Cmd, 0, 0, 10);
-	if (dbgMode > 4) return usage_hf14_dbg();
-
-	UsbCommand c = {CMD_MIFARE_SET_DBGMODE, {dbgMode, 0, 0}};
-	SendCommand(&c);
-	return 0;
-}
-
-int CmdHF14AMfKeyBrute(const char *Cmd) {
-
-	uint8_t blockNo = 0, keytype = 0;
-	uint8_t key[6] = {0, 0, 0, 0, 0, 0};
-	uint64_t foundkey = 0;
-	
-	char cmdp = tolower(param_getchar(Cmd, 0));	
-	if ( cmdp == 'h' ) return usage_hf14_keybrute();
-	
-	// block number
-	blockNo = param_get8(Cmd, 0);	 
-	
-	// keytype
-	cmdp = tolower(param_getchar(Cmd, 1));
-	if ( cmdp == 'b' ) keytype = 1;
-	
-	// key
-	if (param_gethex(Cmd, 2, key, 12)) return usage_hf14_keybrute();
-	
-	uint64_t t1 = msclock();
-	
-	if (mfKeyBrute( blockNo, keytype, key, &foundkey))
-		PrintAndLogEx(SUCCESS, "found valid key: %012" PRIx64 " \n", foundkey);
-	else
-		PrintAndLogEx(FAILED, "key not found");
-	
-	t1 = msclock() - t1;
-	PrintAndLogEx(SUCCESS, "\ntime in keybrute: %.0f seconds\n", (float)t1/1000.0);
-	return 0;	
-}
-
-void printKeyTable( uint8_t sectorscnt, sector_t *e_sector ){
-	char strA[12+1] = {0};
-	char strB[12+1] = {0};	
-	PrintAndLogEx(NORMAL, "|---|----------------|---|----------------|---|");
-	PrintAndLogEx(NORMAL, "|sec|key A           |res|key B           |res|");
-	PrintAndLogEx(NORMAL, "|---|----------------|---|----------------|---|");
-	for (uint8_t i = 0; i < sectorscnt; ++i) {
-		
-		snprintf(strA, sizeof(strA), "------------");
-		snprintf(strB, sizeof(strB), "------------");
-		
-		if ( e_sector[i].foundKey[0] )
-			snprintf(strA, sizeof(strA), "%012" PRIx64, e_sector[i].Key[0]);
-		
-		if ( e_sector[i].foundKey[1] )
-			snprintf(strB, sizeof(strB), "%012" PRIx64, e_sector[i].Key[1]);
-
-		
-		PrintAndLogEx(NORMAL, "|%03d|  %s  | %d |  %s  | %d |"
-			, i
-			, strA, e_sector[i].foundKey[0]
-			, strB, e_sector[i].foundKey[1]
-		);
-	}
-	PrintAndLogEx(NORMAL, "|---|----------------|---|----------------|---|");
-}
-
-// EMULATOR COMMANDS
-int CmdHF14AMfEGet(const char *Cmd) {
-	uint8_t blockNo = 0;
-	uint8_t data[16] = {0x00};
-	char c = tolower(param_getchar(Cmd, 0));
-	
-	if (strlen(Cmd) < 1 || c == 'h') return usage_hf14_eget();
-	
-	blockNo = param_get8(Cmd, 0);
-
-	PrintAndLogEx(NORMAL, "");
-	if (!mfEmlGetMem(data, blockNo, 1)) {
-		PrintAndLogEx(NORMAL, "data[%3d]:%s", blockNo, sprint_hex(data, sizeof(data)));
-	} else {
-		PrintAndLogEx(WARNING, "Command execute timeout");
-	}
-  return 0;
-}
-
-int CmdHF14AMfEClear(const char *Cmd) {
-	char c = tolower(param_getchar(Cmd, 0));
-	if (c == 'h') return usage_hf14_eclr();
-	
-	UsbCommand cmd = {CMD_MIFARE_EML_MEMCLR, {0, 0, 0}};
-	clearCommandBuffer();
-	SendCommand(&cmd);
-	return 0;
-}
-
-int CmdHF14AMfESet(const char *Cmd) {
-	char c = tolower(param_getchar(Cmd, 0));
-	uint8_t memBlock[16];
-	uint8_t blockNo = 0;
-	memset(memBlock, 0x00, sizeof(memBlock));
-
-	if (strlen(Cmd) < 3 || c == 'h')
-		return usage_hf14_eset();
-	
-	blockNo = param_get8(Cmd, 0);
-	
-	if (param_gethex(Cmd, 1, memBlock, 32)) {
-		PrintAndLogEx(WARNING, "block data must include 32 HEX symbols");
-		return 1;
-	}
-	
-	//  1 - blocks count
-	return mfEmlSetMem(memBlock, blockNo, 1);
-}
-
-int CmdHF14AMfELoad(const char *Cmd) {
-
-	size_t counter = 0;
-	char filename[FILE_PATH_SIZE];
-	int blockNum, numBlocks, nameParamNo = 1;
-	uint8_t blockWidth = 16;
-	char c = tolower(param_getchar(Cmd, 0));
-
-	if ( strlen(Cmd) < 2 &&  c == 'h' ) 
-		return usage_hf14_eload();
-	
-	switch (c) {
-		case '0' : numBlocks = MIFARE_MINI_MAXBLOCK; break;
-		case '1' : 
-		case '\0': numBlocks = MIFARE_1K_MAXBLOCK; break;
-		case '2' : numBlocks = MIFARE_2K_MAXBLOCK; break;
-		case '4' : numBlocks = MIFARE_4K_MAXBLOCK; break;
-		case 'u' : numBlocks = 255; blockWidth = 4; break;
-		default:  {
-			numBlocks = MIFARE_1K_MAXBLOCK;
-			nameParamNo = 0;
-		}
-	}
-	uint32_t numblk2 = param_get32ex(Cmd, 2, 0, 10);
-	if (numblk2 > 0) 
-		numBlocks = numblk2;
-
-	param_getstr(Cmd, nameParamNo, filename, sizeof(filename));
-	
-	uint8_t *data = calloc(4096, sizeof(uint8_t));
-	size_t datalen = 0;
-	//int res = loadFile(filename, "bin", data, &datalen);
-	int res = loadFileEML( filename, "eml", data, &datalen);
-	if ( res ) {
-		free(data);
-		return 1;
-	}
-	
-	// 64 or 256 blocks.
-	if ( (datalen % blockWidth) != 0 ) {
-		PrintAndLogEx(FAILED, "File content error. Size doesn't match blockwidth ");
-		free(data);		
-		return 2;
-	}
-	
-	PrintAndLogEx(INFO, "Copying to emulator memory");
-	
-	blockNum = 0;
-	while ( datalen ) {
-		
-		if (mfEmlSetMem_xt(data + counter, blockNum, 1, blockWidth)) {
-			PrintAndLogEx(FAILED, "Cant set emul block: %3d", blockNum);
-			free(data);
-			return 3;
-		}
-		printf("."); fflush(stdout);
-		
-		blockNum++;
-		counter += blockWidth;
-		datalen -= blockWidth;
-	}
-	PrintAndLogEx(NORMAL, "\n");
-
-	// Ultralight /Ntag
-	if ( blockWidth == 4 ) {
-		if ((blockNum != numBlocks)) {		
-			PrintAndLogEx(FAILED, "Warning, Ultralight/Ntag file content, Loaded %d blocks into emulator memory", blockNum);
-			free(data);
-			return 0;
-		}
-	} else {
-		if ((blockNum != numBlocks)) {
-			PrintAndLogEx(FAILED, "Error, file content, Only loaded %d blocks, must be %d blocks into emulator memory", blockNum, numBlocks);
-			free(data);
-			return 4;
-		}
-	}
-	PrintAndLogEx(SUCCESS, "Loaded %d blocks from file: " _YELLOW_(%s), blockNum, filename);
-	free(data);
-	return 0;
-}
-
-int CmdHF14AMfESave(const char *Cmd) {
-
-	char filename[FILE_PATH_SIZE];
-	char * fnameptr = filename;
-	uint8_t *dump;
-	int len, bytes, nameParamNo = 1;
-	uint16_t blocks;
-
-	memset(filename, 0, sizeof(filename));
-
-	char c = tolower(param_getchar(Cmd, 0));	
-	if (c == 'h') return usage_hf14_esave();
-
-	blocks = NumOfBlocks(c);
-	bytes = blocks * MFBLOCK_SIZE;	
-
-	dump = calloc(bytes, sizeof(uint8_t));
-	if (!dump) {
-		PrintAndLogEx(WARNING, "Fail, cannot allocate memory");
-		return 1;
-	}
-	memset(dump, 0, bytes);
-	
-	PrintAndLogEx(INFO, "downloading from emulator memory");
-	if (!GetFromDevice( BIG_BUF_EML, dump, bytes, 0, NULL, 2500, false)) {
-		PrintAndLogEx(WARNING, "Fail, transfer from device time-out");
-		free(dump);
-		return 2;
-	}	
-
-	len = param_getstr(Cmd, nameParamNo, filename, sizeof(filename));
-	if (len > FILE_PATH_SIZE - 5) len = FILE_PATH_SIZE - 5;
-	
-	// user supplied filename?
-	if (len < 1) {
-		fnameptr += sprintf(fnameptr, "hf-mf-");
-		FillFileNameByUID(fnameptr, dump, "-dump", 4);
-	}
-	
-	saveFile(filename, "bin", dump, bytes);
-	saveFileEML(filename, "eml", dump, bytes, MFBLOCK_SIZE);
-	saveFileJSON(filename, "json", jsfCardMemory, dump, bytes);
-	free(dump);
-	return 0;
-}
-
-int CmdHF14AMfECFill(const char *Cmd) {
-	uint8_t keyType = 0;
-	uint8_t numSectors = 16;
-	char c = tolower(param_getchar(Cmd, 0));
-	
-	if (strlen(Cmd) < 1 || c == 'h')
-		return usage_hf14_ecfill();
-
-	if (c != 'a' &&  c != 'b') {
-		PrintAndLogEx(WARNING, "Key type must be A or B");
-		return 1;
-	}
-	if (c != 'a')
-		keyType = 1;
-
-	c = tolower(param_getchar(Cmd, 1));
-	numSectors = NumOfSectors(c);
-
-	PrintAndLogEx(NORMAL, "--params: numSectors: %d, keyType: %c\n", numSectors, (keyType == 0) ? 'A' : 'B');
-	UsbCommand cmd = {CMD_MIFARE_EML_CARDLOAD, {numSectors, keyType, 0}};
-	clearCommandBuffer();
-	SendCommand(&cmd);
-	return 0;
-}
-
-int CmdHF14AMfEKeyPrn(const char *Cmd) {
-	int i;
-	uint8_t numSectors;
-	uint8_t data[16];
-	uint64_t keyA, keyB;
-
-	char c = tolower(param_getchar(Cmd, 0));
-	if ( c == 'h' )
-		return usage_hf14_ekeyprn();
-
-	numSectors = NumOfSectors(c);
-	
-	PrintAndLogEx(NORMAL, "|---|----------------|----------------|");
-	PrintAndLogEx(NORMAL, "|sec|key A           |key B           |");
-	PrintAndLogEx(NORMAL, "|---|----------------|----------------|");
-	for (i = 0; i < numSectors; i++) {
-		if (mfEmlGetMem(data, FirstBlockOfSector(i) + NumBlocksPerSector(i) - 1, 1)) {
-			PrintAndLogEx(WARNING, "error get block %d", FirstBlockOfSector(i) + NumBlocksPerSector(i) - 1);
-			break;
-		}
-		keyA = bytes_to_num(data, 6);
-		keyB = bytes_to_num(data + 10, 6);
-		PrintAndLogEx(NORMAL, "|%03d|  %012" PRIx64 "  |  %012" PRIx64 "  |", i, keyA, keyB);
-	}
-	PrintAndLogEx(NORMAL, "|---|----------------|----------------|");
-	return 0;
-}
-
-// CHINESE MAGIC COMMANDS 
-int CmdHF14AMfCSetUID(const char *Cmd) {
-	uint8_t wipeCard = 0;
-	uint8_t uid[8] = {0x00};
-	uint8_t oldUid[8] = {0x00};
-	uint8_t atqa[2] = {0x00};
-	uint8_t sak[1] = {0x00};
-	uint8_t atqaPresent = 1;
-	int res, argi = 0;
-	char ctmp;
-
-	if (strlen(Cmd) < 1 || param_getchar(Cmd, argi) == 'h') 
-		return usage_hf14_csetuid();
-
-	if (param_getchar(Cmd, argi) && param_gethex(Cmd, argi, uid, 8))
-		return usage_hf14_csetuid();
-
-	argi++;
-
-	ctmp = tolower(param_getchar(Cmd, argi));
-	if (ctmp == 'w') {
-		wipeCard = 1;
-		atqaPresent = 0;
-	}
-
-	if (atqaPresent) {
-		if (param_getchar(Cmd, argi)) {
-			if (param_gethex(Cmd, argi, atqa, 4)) {
-				PrintAndLogEx(WARNING, "ATQA must include 4 HEX symbols");
-				return 1;
-			}
-			argi++;
-			if (!param_getchar(Cmd, argi) || param_gethex(Cmd, argi, sak, 2)) {
-				PrintAndLogEx(WARNING, "SAK must include 2 HEX symbols");
-				return 1;
-			}
-			argi++;
-		} else
-			atqaPresent = 0;
-	}
-
-	if (!wipeCard) {
-		ctmp = tolower(param_getchar(Cmd, argi));
-		if (ctmp == 'w') {
-			wipeCard = 1;
-		}
-	}
-
-	PrintAndLogEx(NORMAL, "--wipe card:%s  uid:%s", (wipeCard)?"YES":"NO", sprint_hex(uid, 4));
-
-	res = mfCSetUID(uid, (atqaPresent) ? atqa : NULL, (atqaPresent) ? sak : NULL, oldUid, wipeCard);
-	if (res) {
-		PrintAndLogEx(WARNING, "Can't set UID. error=%d", res);
-		return 1;
-	}
-	
-	PrintAndLogEx(SUCCESS, "old UID:%s", sprint_hex(oldUid, 4));
-	PrintAndLogEx(SUCCESS, "new UID:%s", sprint_hex(uid, 4));
-	return 0;
-}
-
-int CmdHF14AMfCSetBlk(const char *Cmd) {
-	uint8_t block[16] = {0x00};
-	uint8_t blockNo = 0;
-	uint8_t params = MAGIC_SINGLE;
-	int res;
-	char ctmp = tolower(param_getchar(Cmd, 0));
-
-	if (strlen(Cmd) < 1 || ctmp == 'h') return usage_hf14_csetblk();
-
-	blockNo = param_get8(Cmd, 0);
-
-	if (param_gethex(Cmd, 1, block, 32)) return usage_hf14_csetblk();
-	
-	ctmp = tolower(param_getchar(Cmd, 2));
-	if (ctmp == 'w')
-		params |= MAGIC_WIPE;
-	
-	PrintAndLogEx(NORMAL, "--block number:%2d data:%s", blockNo, sprint_hex(block, 16));
-
-	res = mfCSetBlock(blockNo, block, NULL, params);
-	if (res) {
-		PrintAndLogEx(WARNING, "Can't write block. error=%d", res);
-		return 1;
-	}
-	return 0;
-}
-
-int CmdHF14AMfCLoad(const char *Cmd) {
-
-	uint8_t buf8[16] = {0x00};
-	uint8_t fillFromEmulator = 0;
-	int blockNum, flags = 0;
-	bool fillFromJson = false;
-	bool fillFromBin = false;
-	char fileName[50] = {0};
-	
-	char ctmp = tolower(param_getchar(Cmd, 0));
-	if ( param_getlength(Cmd, 0) == 1 ) {
-		if (ctmp == 'h' || ctmp == 0x00) return usage_hf14_cload();
-		if (ctmp == 'e' ) fillFromEmulator = 1;
-		if (ctmp == 'j' ) fillFromJson = true;
-		if (ctmp == 'b' ) fillFromBin = true;
-	}
-
-	if (fillFromJson || fillFromBin)
-		param_getstr(Cmd, 1, fileName, sizeof(fileName));
-
-	
-	if (fillFromEmulator) {
-		for (blockNum = 0; blockNum < 16 * 4; blockNum += 1) {
-			if (mfEmlGetMem(buf8, blockNum, 1)) {
-				PrintAndLogEx(WARNING, "Cant get block: %d", blockNum);
-				return 2;
-			}
-			if (blockNum == 0) flags = MAGIC_INIT + MAGIC_WUPC;				// switch on field and send magic sequence
-			if (blockNum == 1) flags = 0;									// just write
-			if (blockNum == 16 * 4 - 1) flags = MAGIC_HALT + MAGIC_OFF;		// Done. Magic Halt and switch off field.
-
-			if (mfCSetBlock(blockNum, buf8, NULL, flags)) {
-				PrintAndLogEx(WARNING, "Cant set magic card block: %d", blockNum);
-				return 3;
-			}
-			printf("."); fflush(stdout);
-		}
-		PrintAndLogEx(NORMAL, "\n");
-		return 0;
-	}
-
-	size_t maxdatalen = 4096;
-	uint8_t *data = calloc(maxdatalen, sizeof(uint8_t));
-	size_t datalen = 0;
-	int res = 0;
-	if (fillFromBin) {
-		res = loadFile(fileName, "bin", data, &datalen);
-	} else {
-		if (fillFromJson) {
-			res = loadFileJSON(fileName, "json", data, maxdatalen, &datalen);
-		} else {
-			res = loadFileEML( Cmd, "eml", data, &datalen);
-		}
-	}
-	
-	if ( res ) {
-		if ( data )
-			free(data);
-		return 1;
-	}
-	
-//	PrintAndLogEx(INFO, "DATA | %s", sprint_hex(data+1000, 24) );
-	
-
-	// 64 or 256blocks.
-	if (datalen != 1024 && datalen != 4096) {
-		PrintAndLogEx(WARNING, "File content error. ");
-		free(data);		
-		return 2;
-	}
-	
-	PrintAndLogEx(INFO, "Copying to magic card");
-			
-	blockNum = 0;
-	while ( datalen ) {
-
-		// switch on field and send magic sequence	
-		if (blockNum == 0) flags = MAGIC_INIT + MAGIC_WUPC;
-
-		// write					
-		if (blockNum == 1) flags = 0;
-		
-		// Switch off field.
-		if (blockNum == 16 * 4 - 1) flags = MAGIC_HALT + MAGIC_OFF;
-
-		if (mfCSetBlock(blockNum, data + (16 * blockNum), NULL, flags)) {
-			PrintAndLogEx(WARNING, "Can't set magic card block: %d", blockNum);
-			free(data);
-			return 3;
-		}
-		
-		datalen -= 16;
-		
-		printf("."); fflush(stdout);
-		blockNum++;
-		
-		// magic card type - mifare 1K
-		if (blockNum >= MIFARE_1K_MAXBLOCK ) break;  
-	}
-	PrintAndLogEx(NORMAL, "\n");
-
-	// 64 or 256blocks.
-	if (blockNum != 16 * 4 && blockNum != 32 * 4 + 8 * 16){
-		PrintAndLogEx(WARNING, "File content error. There must be 64 blocks");
-		free(data);
-		return 4;
-	}
-	
-	PrintAndLogEx(SUCCESS, "Card loaded %d blocks from file", blockNum);	
-	free(data);
-	return 0;
-}
-
-int CmdHF14AMfCGetBlk(const char *Cmd) {
-	uint8_t data[16] = {0};
-	uint8_t blockNo = 0;
-	int res;
-	memset(data, 0x00, sizeof(data));
-
-	char ctmp = tolower(param_getchar(Cmd, 0));
-	if (strlen(Cmd) < 1 || ctmp == 'h') return usage_hf14_cgetblk();
-
-	blockNo = param_get8(Cmd, 0);
-
-	PrintAndLogEx(NORMAL, "--block number:%2d ", blockNo);
-
-	res = mfCGetBlock(blockNo, data, MAGIC_SINGLE);
-	if (res) {
-		PrintAndLogEx(WARNING, "Can't read block. error=%d", res);
-		return 1;
-	}
-	
-	PrintAndLogEx(NORMAL, "data: %s", sprint_hex(data, sizeof(data)));
-	
-	if (mfIsSectorTrailer(blockNo)) {
-		PrintAndLogEx(NORMAL, "Trailer decoded:");
-		PrintAndLogEx(NORMAL, "Key A: %s", sprint_hex_inrow(data, 6));
-		PrintAndLogEx(NORMAL, "Key B: %s", sprint_hex_inrow(&data[10], 6));
-		int bln = mfFirstBlockOfSector(mfSectorNum(blockNo));
-		int blinc = (mfNumBlocksPerSector(mfSectorNum(blockNo)) > 4) ? 5 : 1;
-		for (int i = 0; i < 4; i++) {
-			PrintAndLogEx(NORMAL, "Access block %d%s: %s", bln, ((blinc > 1) && (i < 3) ? "+" : "") , mfGetAccessConditionsDesc(i, &data[6]));
-			bln += blinc;
-		}
-		PrintAndLogEx(NORMAL, "UserData: %s", sprint_hex_inrow(&data[9], 1));
-	}
-		
-	return 0;
-}
-
-int CmdHF14AMfCGetSc(const char *Cmd) {
-	uint8_t data[16] = {0};
-	uint8_t sector = 0;
-	int i, res, flags;
-
-	char ctmp = tolower(param_getchar(Cmd, 0));
-	if (strlen(Cmd) < 1 || ctmp == 'h') return usage_hf14_cgetsc();
-
-	sector = param_get8(Cmd, 0);
-	if (sector > 39) {
-		PrintAndLogEx(WARNING, "Sector number must be less then 40");
-		return 1;
-	}
-
-	PrintAndLogEx(NORMAL, "\n  # | data    |  Sector | %02d/ 0x%02X ", sector, sector);
-	PrintAndLogEx(NORMAL, "----+------------------------------------------------");
-	uint8_t blocks = 4;
-	uint8_t start = sector * 4;
-	if ( sector > 32 ) {
-		blocks = 16;
-		start = 128 + ( sector - 32 ) * 16;
-	}
-	
-	flags = MAGIC_INIT + MAGIC_WUPC;
-	
-	for (i = 0; i < blocks; i++) {
-		if (i == 1) flags = 0;
-		if (i == blocks-1) flags = MAGIC_HALT + MAGIC_OFF;
-
-		res = mfCGetBlock( start + i, data, flags);
-		if (res) {
-			PrintAndLogEx(WARNING, "Can't read block. %d error=%d", start + i, res);
-			return 1;
-		}
-		PrintAndLogEx(NORMAL, "%3d | %s", start + i, sprint_hex(data, 16));
-	}
-	return 0;
-}
-
-int CmdHF14AMfCSave(const char *Cmd) {
-
-	char filename[FILE_PATH_SIZE];
-	char * fnameptr = filename;
-	uint8_t *dump;	
-	bool fillEmulator = false;
-	bool errors = false, hasname = false, useuid = false;
-	int i, len, flags;
-	uint8_t numblocks = 0, cmdp = 0;
-	uint16_t bytes = 0;
-	char ctmp;
-
-	while (param_getchar(Cmd, cmdp) != 0x00 && !errors) {
-		ctmp = tolower(param_getchar(Cmd, cmdp));
-		switch (ctmp) {	
-		case 'e':
-			useuid = true;
-			fillEmulator = true;
-			cmdp++;
-			break;
-		case 'h':
-			return usage_hf14_csave();
-		case '0':
-		case '1':
-		case '2':
-		case '4':
-			numblocks = NumOfBlocks(ctmp);
-			bytes =  numblocks * MFBLOCK_SIZE;
-			PrintAndLogEx(SUCCESS, "Saving magic mifare %cK", ctmp);
-			cmdp++;
-			break;
-		case 'u':
-			useuid = true;
-			hasname = true;
-			cmdp++;			
-			break;
-		case 'o':
-			len = param_getstr(Cmd, cmdp+1, filename, FILE_PATH_SIZE);
-			if (len < 1) {
-				errors = true;
-				break;
-			}
-
-			useuid = false;
-			hasname = true;		
-			cmdp += 2;
-			break;			
-		default:
-			PrintAndLogEx(WARNING, "Unknown parameter '%c'", param_getchar(Cmd, cmdp));
-			errors = true;
-			break;
-		}
-	}
-
-	if (!hasname && !fillEmulator) errors = true;
-	
-	if (errors || cmdp == 0) return usage_hf14_csave();
-
-	dump = calloc(bytes, sizeof(uint8_t));
-	if (!dump) {
-		PrintAndLogEx(WARNING, "Fail, cannot allocate memory");
-		return 1;
-	}
-	memset(dump, 0, bytes);
-	
-	flags = MAGIC_INIT + MAGIC_WUPC;
-	for (i = 0; i < numblocks; i++) {
-		if (i == 1) flags = 0;
-		if (i == numblocks - 1) flags = MAGIC_HALT + MAGIC_OFF;
-	
-		if (mfCGetBlock(i, dump + (i*MFBLOCK_SIZE), flags)) {
-			PrintAndLogEx(WARNING, "Cant get block: %d", i);
-			free(dump);
-			return 2;
-		}
-	}
-	
-	if ( useuid ){
-		fnameptr += sprintf(fnameptr, "hf-mf-");		
-		FillFileNameByUID(fnameptr, dump, "-dump", 4);
-	}
-	
-	if (fillEmulator) {
-		PrintAndLogEx(INFO, "uploading to emulator memory");
-		for (i = 0; i < numblocks; i += 5) {			
-			if (mfEmlSetMem(dump + (i*MFBLOCK_SIZE), i, 5)) {
-				PrintAndLogEx(WARNING, "Cant set emul block: %d", i);
-			}
-			printf("."); fflush(stdout);
-		}
-		PrintAndLogEx(NORMAL, "\n");
-		PrintAndLogEx(SUCCESS, "uploaded %d bytes to emulator memory", bytes);
-	}
-
-	saveFile(filename, "bin", dump, bytes);
-	saveFileEML(filename, "eml", dump, bytes, MFBLOCK_SIZE);
-	saveFileJSON(filename, "json", jsfCardMemory, dump, bytes);
-	free(dump);
-	return 0;
-}
-
-//needs nt, ar, at, Data to decrypt
-int CmdHf14AMfDecryptBytes(const char *Cmd){
-	
-	char ctmp = tolower(param_getchar(Cmd, 0));
-	if (strlen(Cmd) < 1 || ctmp == 'h') return usage_hf14_decryptbytes();
-	
-	uint32_t nt 	= param_get32ex(Cmd,0,0,16);
-	uint32_t ar_enc = param_get32ex(Cmd,1,0,16);
-	uint32_t at_enc = param_get32ex(Cmd,2,0,16);
-
-	int len = param_getlength(Cmd, 3);
-	if (len & 1 ) {
-		PrintAndLogEx(WARNING, "Uneven hex string length. LEN=%d", len);
-		return 1;
-	}
-
-	PrintAndLogEx(NORMAL, "nt\t%08X", nt);
-	PrintAndLogEx(NORMAL, "ar enc\t%08X", ar_enc);
-	PrintAndLogEx(NORMAL, "at enc\t%08X", at_enc);
-		
-	uint8_t *data = calloc(len, sizeof(uint8_t));
-	param_gethex_ex(Cmd, 3, data, &len);
-	len >>= 1;
-	tryDecryptWord( nt, ar_enc, at_enc, data, len);
-	free (data);
-	return 0;
-}
-
-int CmdHf14AMfSetMod(const char *Cmd) {
-	uint8_t key[6] = {0, 0, 0, 0, 0, 0};
-	uint8_t mod = 2;
-
-	char ctmp = param_getchar(Cmd, 0);
-	if (ctmp == '0') {
-		mod = 0;
-	} else if (ctmp == '1') {
-		mod = 1;
-	}
-	int gethexfail = param_gethex(Cmd, 1, key, 12);
-	if (mod == 2 || gethexfail) {
-		PrintAndLogEx(NORMAL, "Sets the load modulation strength of a MIFARE Classic EV1 card.");
-		PrintAndLogEx(NORMAL, "Usage: hf mf setmod <0|1> <block 0 key A>");
-		PrintAndLogEx(NORMAL, "       0 = normal modulation");
-		PrintAndLogEx(NORMAL, "       1 = strong modulation (default)");
-		return 1;
-	}
-
-	UsbCommand c = {CMD_MIFARE_SETMOD, {mod, 0, 0}};
-	memcpy(c.d.asBytes, key, 6);
-	clearCommandBuffer();
-	SendCommand(&c);
-
-	UsbCommand resp;
-	if (WaitForResponseTimeout(CMD_ACK, &resp, 1500)) {
-		uint8_t ok = resp.arg[0] & 0xff;
-		PrintAndLogEx(SUCCESS, "isOk:%02x", ok);
-		if (!ok)
-			PrintAndLogEx(FAILED, "Failed.");
-	} else {
-		PrintAndLogEx(WARNING, "Command execute timeout");
-	}
-	return 0;
-}
-
-// Mifare NACK bug detection
-int CmdHf14AMfNack(const char *Cmd) {
-
-	bool verbose = false;
-	char ctmp = tolower(param_getchar(Cmd, 0));
-	if ( ctmp == 'h' ) return usage_hf14_nack();
-	if ( ctmp == 'v' ) verbose = true;
-
-	if ( verbose )
-		PrintAndLogEx(INFO, "Started testing card for NACK bug. Press key to abort");
-	
-	detect_classic_nackbug(verbose);
-	return 0;
-}
-
-int CmdHF14AMfice(const char *Cmd) {
-
-	uint8_t blockNo = 0;
-	uint8_t keyType = 0;
-	uint8_t trgBlockNo = 0;
-	uint8_t trgKeyType = 1;
-	bool slow = false;
-	bool initialize = true;
-	bool acquisition_completed = false;
-	uint8_t cmdp=0;
-	uint32_t flags = 0;
-	uint32_t total_num_nonces = 0;
-	char ctmp;
-	char filename[FILE_PATH_SIZE], *fptr;
-	FILE *fnonces = NULL;
-	UsbCommand resp;
-
-	uint32_t part_limit = 3000;
-	uint32_t limit = 50000;
-
-	while ((ctmp = param_getchar(Cmd, cmdp))) {
-		switch(tolower(ctmp))
-		{
-		case 'h':
-			return usage_hf14_ice();
-		case 'f':
-			param_getstr(Cmd, cmdp+1, filename, FILE_PATH_SIZE);
-			cmdp++;
-			break;
-		case 'l':
-			limit = param_get32ex(Cmd, cmdp+1, 50000, 10);
-			cmdp++;
-			break;
-		default:
-			PrintAndLogEx(WARNING, "Unknown parameter '%c'\n", ctmp);
-			usage_hf14_ice();
-			return 1;
-		}
-		cmdp++;
-	}
-
-	if(filename[0]=='\0')
-	{
-		fptr = GenerateFilename("hf-mf-","-nonces.bin");
-		if (fptr == NULL) 
-			return 1;
-		strcpy(filename, fptr);
-	}
-
-	PrintAndLogEx(NORMAL, "Collecting %u nonces \n", limit);
-	
-	if ((fnonces = fopen(filename,"wb")) == NULL) { 
-		PrintAndLogEx(WARNING, "Could not create file " _YELLOW_(%s),filename);
-		return 3;
-	}
-
-	clearCommandBuffer();
-
-	uint64_t t1 = msclock();
-	
-	do {
-		if (ukbhit()) {
-			int gc = getchar(); (void)gc;
-			PrintAndLogEx(INFO, "\naborted via keyboard!\n");
-			break;
-		}
-		
-		flags = 0;
-		flags |= initialize ? 0x0001 : 0;
-		flags |= slow ? 0x0002 : 0;
-		UsbCommand c = {CMD_MIFARE_ACQUIRE_NONCES, {blockNo + keyType * 0x100, trgBlockNo + trgKeyType * 0x100, flags}};
-		clearCommandBuffer();
-		SendCommand(&c);		
-	
-		if (!WaitForResponseTimeout(CMD_ACK, &resp, 3000)) goto out;
-		if (resp.arg[0])  goto out;
-
-		uint32_t items = resp.arg[2];
-		if (fnonces) {
-			fwrite(resp.d.asBytes, 1, items*4, fnonces);
-			fflush(fnonces);
-		}
-	
-		total_num_nonces += items;
-		if ( total_num_nonces > part_limit ) {
-			PrintAndLogEx(INFO, "Total nonces %u\n", total_num_nonces);
-			part_limit += 3000;
-		}
-		
-		acquisition_completed = ( total_num_nonces > limit); 
-
-		initialize = false;
-		
-	} while (!acquisition_completed);
-
-out:
-	PrintAndLogEx(SUCCESS, "time: %" PRIu64 " seconds\n", (msclock()-t1)/1000);
-	
-	if ( fnonces ) {
-		fflush(fnonces);
-		fclose(fnonces);
-	}
-
-	UsbCommand c = {CMD_MIFARE_ACQUIRE_NONCES, {blockNo + keyType * 0x100, trgBlockNo + trgKeyType * 0x100, 4}};
-	clearCommandBuffer();
-	SendCommand(&c);
-	return 0;
-}
-
-int CmdHF14AMfAuth4(const char *Cmd) {
-	uint8_t keyn[20] = {0};
-	int keynlen = 0;
-	uint8_t key[16] = {0};
-	int keylen = 0;
-
-	CLIParserInit("hf mf auth4", 
-		"Executes AES authentication command in ISO14443-4", 
-		"Usage:\n\thf mf auth4 4000 000102030405060708090a0b0c0d0e0f -> executes authentication\n"
-			"\thf mf auth4 9003 FFFFFFFFFFFFFFFFFFFFFFFFFFFFFFFF -> executes authentication\n");
-
-	void* argtable[] = {
-		arg_param_begin,
-		arg_str1(NULL,  NULL,     "<Key Num (HEX 2 bytes)>", NULL),
-		arg_str1(NULL,  NULL,     "<Key Value (HEX 16 bytes)>", NULL),
-		arg_param_end
-	};
-	CLIExecWithReturn(Cmd, argtable, true);
-	
-	CLIGetHexWithReturn(1, keyn, &keynlen);
-	CLIGetHexWithReturn(2, key, &keylen);
-	CLIParserFree();
-	
-	if (keynlen != 2) {
-		PrintAndLogEx(ERR, "<Key Num> must be 2 bytes long instead of: %d", keynlen);
-		return 1;
-	}
-	
-	if (keylen != 16) {
-		PrintAndLogEx(ERR, "<Key Value> must be 16 bytes long instead of: %d", keylen);
-		return 1;
-	}
-
-	return MifareAuth4(NULL, keyn, key, true, false, true);
-}
-
-<<<<<<< HEAD
-// https://www.nxp.com/docs/en/application-note/AN10787.pdf
-int CmdHF14AMfMAD(const char *cmd) {
-
-	CLIParserInit("hf mf mad", 
-		"Checks and prints Mifare Application Directory (MAD)", 
-		"Usage:\n\thf mf mad -> shows MAD if exists\n");
-
-	void* argtable[] = {
-		arg_param_begin,
-		arg_lit0("vV",  "verbose",  "show technical data"),
-		arg_param_end
-	};
-	CLIExecWithReturn(cmd, argtable, true);
-	bool verbose = arg_get_lit(1);
-	
-	CLIParserFree();
-
-	uint8_t sector[16 * 4] = {0};
-	if (mfReadSector(MF_MAD1_SECTOR, MF_KEY_A, (uint8_t *)g_mifare_mad_key, sector)) {
-		PrintAndLogEx(ERR, "read sector 0 error. card don't have MAD or don't have MAD on default keys.");
-		return 2;
-	}
-	
-	if (verbose) {
-		for(int i = 0; i < 4; i ++)
-			PrintAndLogEx(NORMAL, "[%d] %s", i, sprint_hex(&sector[i * 16], 16));		
-	}
-
-	bool haveMAD2 = false;
-	MAD1DecodeAndPrint(sector, verbose, &haveMAD2);
-	
-	if (haveMAD2) {
-		if (mfReadSector(MF_MAD2_SECTOR, MF_KEY_A, (uint8_t *)g_mifare_mad_key, sector)) {
-			PrintAndLogEx(ERR, "read sector 0x10 error. card don't have MAD or don't have MAD on default keys.");
-			return 2;
-		}
-
-		MAD2DecodeAndPrint(sector, verbose);
-	}
-	
-=======
-int CmdHF14AMfList(const char *Cmd) {
-	CmdTraceList("mf");
->>>>>>> d73c501f
-	return 0;
-}
-
-static command_t CommandTable[] = {
-	{"help",		CmdHelp,				1, "This help"},
-	{"list",		CmdHF14AMfList,         0, "[Deprecated] List ISO 14443-a / Mifare history"},	
-	{"darkside",	CmdHF14AMfDarkside,		0, "Darkside attack. read parity error messages."},
-	{"nested",		CmdHF14AMfNested,		0, "Nested attack. Test nested authentication"},
-	{"hardnested", 	CmdHF14AMfNestedHard, 	0, "Nested attack for hardened Mifare cards"},
-	{"keybrute",	CmdHF14AMfKeyBrute,		0, "J_Run's 2nd phase of multiple sector nested authentication key recovery"},	
-	{"nack",		CmdHf14AMfNack,			0, "Test for Mifare NACK bug"},
-	{"chk",			CmdHF14AMfChk,			0, "Check keys"},
-	{"fchk",		CmdHF14AMfChk_fast,		0, "Check keys fast, targets all keys on card"},
-	{"decrypt",		CmdHf14AMfDecryptBytes, 1, "[nt] [ar_enc] [at_enc] [data] - to decrypt snoop or trace"},
-	{"-----------",	CmdHelp,				1, ""},
-	{"dbg",			CmdHF14AMfDbg,			0, "Set default debug mode"},
-	{"rdbl",		CmdHF14AMfRdBl,			0, "Read MIFARE classic block"},
-	{"rdsc",		CmdHF14AMfRdSc,			0, "Read MIFARE classic sector"},
-	{"dump",		CmdHF14AMfDump,			0, "Dump MIFARE classic tag to binary file"},
-	{"restore",		CmdHF14AMfRestore,		0, "Restore MIFARE classic binary file to BLANK tag"},
-	{"wrbl",		CmdHF14AMfWrBl,			0, "Write MIFARE classic block"},
-	{"setmod",		CmdHf14AMfSetMod, 		0, "Set MIFARE Classic EV1 load modulation strength"},	
-	{"auth4",		CmdHF14AMfAuth4,		0, "ISO14443-4 AES authentication"},
-//	{"sniff",		CmdHF14AMfSniff,		0, "Sniff card-reader communication"},
-	{"-----------",	CmdHelp,				1, ""},
-	{"sim",			CmdHF14AMf1kSim,		0, "Simulate MIFARE card"},
-	{"eclr",		CmdHF14AMfEClear,		0, "Clear simulator memory block"},
-	{"eget",		CmdHF14AMfEGet,			0, "Get simulator memory block"},
-	{"eset",		CmdHF14AMfESet,			0, "Set simulator memory block"},
-	{"eload",		CmdHF14AMfELoad,		0, "Load from file emul dump"},
-	{"esave",		CmdHF14AMfESave,		0, "Save to file emul dump"},
-	{"ecfill",		CmdHF14AMfECFill,		0, "Fill simulator memory with help of keys from simulator"},
-	{"ekeyprn",		CmdHF14AMfEKeyPrn,		0, "Print keys from simulator memory"},
-	{"-----------",	CmdHelp,				1, ""},
-	{"csetuid",		CmdHF14AMfCSetUID,		0, "Set UID for magic Chinese card"},
-	{"csetblk",		CmdHF14AMfCSetBlk,		0, "Write block - Magic Chinese card"},
-	{"cgetblk",		CmdHF14AMfCGetBlk,		0, "Read block - Magic Chinese card"},
-	{"cgetsc",		CmdHF14AMfCGetSc,		0, "Read sector - Magic Chinese card"},
-	{"cload",		CmdHF14AMfCLoad,		0, "Load dump into magic Chinese card"},
-	{"csave",		CmdHF14AMfCSave,		0, "Save dump from magic Chinese card into file or emulator"},
-	{"-----------",	CmdHelp,				1, ""},
-	{"mad",			CmdHF14AMfMAD,			0, "Checks and prints MAD"},
-//	{"ndef",		CmdHF14AMfHDEF,			0, "Checks and prints NDEF records from card"},
-
-	{"ice",			CmdHF14AMfice,			0, "collect Mifare Classic nonces to file"},
-	{NULL, NULL, 0, NULL}
-};
-
-int CmdHFMF(const char *Cmd) {
-	clearCommandBuffer();
-	CmdsParse(CommandTable, Cmd);
-	return 0;
-}
-
-int CmdHelp(const char *Cmd) {
-	CmdsHelp(CommandTable);
-	return 0;
-}
+//-----------------------------------------------------------------------------
+// Copyright (C) 2011,2012 Merlok
+//
+// This code is licensed to you under the terms of the GNU GPL, version 2 or,
+// at your option, any later version. See the LICENSE.txt file for the text of
+// the license.
+//-----------------------------------------------------------------------------
+// High frequency MIFARE commands
+//-----------------------------------------------------------------------------
+
+#include "cmdhfmf.h"
+#include "mifare/mifare4.h"
+#include "mifare/mad.h"
+
+
+#define MFBLOCK_SIZE 16
+
+#define MIFARE_4K_MAXBLOCK 256
+#define MIFARE_2K_MAXBLOCK 128 
+#define MIFARE_1K_MAXBLOCK 64
+#define MIFARE_MINI_MAXBLOCK 20
+
+#define MIFARE_MINI_MAXSECTOR 5
+#define MIFARE_1K_MAXSECTOR 16
+#define MIFARE_2K_MAXSECTOR 32
+#define MIFARE_4K_MAXSECTOR 40
+
+static int CmdHelp(const char *Cmd);
+
+int usage_hf14_ice(void){
+		PrintAndLogEx(NORMAL, "Usage:   hf mf ice [l] <limit> [f] <name>");
+		PrintAndLogEx(NORMAL, "  h            this help");
+		PrintAndLogEx(NORMAL, "  l <limit>    nonces to be collected");
+		PrintAndLogEx(NORMAL, "  f <name>     save nonces to <name> instead of hf-mf-<UID>-nonces.bin");
+		PrintAndLogEx(NORMAL, "");
+		PrintAndLogEx(NORMAL, "Examples:");
+		PrintAndLogEx(NORMAL, "         hf mf ice");
+		PrintAndLogEx(NORMAL, "         hf mf ice f nonces.bin");
+		return 0;
+}
+
+int usage_hf14_dump(void){
+		PrintAndLogEx(NORMAL, "Usage:   hf mf dump [card memory] k <name> f <name>");
+		PrintAndLogEx(NORMAL, "  [card memory]: 0 = 320 bytes (Mifare Mini), 1 = 1K (default), 2 = 2K, 4 = 4K");
+		PrintAndLogEx(NORMAL, "  k <name>     : key filename, if no <name> given, UID will be used as filename");
+		PrintAndLogEx(NORMAL, "  f <name>     : data filename, if no <name> given, UID will be used as filename");
+		PrintAndLogEx(NORMAL, "");
+		PrintAndLogEx(NORMAL, "Examples:");
+		PrintAndLogEx(NORMAL, "         hf mf dump");
+		PrintAndLogEx(NORMAL, "         hf mf dump 4");
+		return 0;
+}
+
+int usage_hf14_mifare(void){
+	PrintAndLogEx(NORMAL, "Usage:  hf mf darkside [h] <block number> <A|B>");
+	PrintAndLogEx(NORMAL, "Options:");
+	PrintAndLogEx(NORMAL, "      h               this help");
+	PrintAndLogEx(NORMAL, "      <block number>  (Optional) target other block");
+	PrintAndLogEx(NORMAL, "      <A|B>           (optional) target key type");
+	PrintAndLogEx(NORMAL, "Examples:");
+	PrintAndLogEx(NORMAL, "           hf mf darkside");
+	PrintAndLogEx(NORMAL, "           hf mf darkside 16");
+	PrintAndLogEx(NORMAL, "           hf mf darkside 16 B");
+	return 0;
+}
+int usage_hf14_mf1ksim(void){
+	PrintAndLogEx(NORMAL, "Usage:  hf mf sim [h] u <uid> n <numreads> [i] [x] [e] [v]");
+	PrintAndLogEx(NORMAL, "Options:");
+	PrintAndLogEx(NORMAL, "      h    this help");
+	PrintAndLogEx(NORMAL, "      u    (Optional) UID 4,7 or 10bytes. If not specified, the UID 4b from emulator memory will be used");
+	PrintAndLogEx(NORMAL, "      n    (Optional) Automatically exit simulation after <numreads> blocks have been read by reader. 0 = infinite");
+	PrintAndLogEx(NORMAL, "      i    (Optional) Interactive, means that console will not be returned until simulation finishes or is aborted");
+	PrintAndLogEx(NORMAL, "      x    (Optional) Crack, performs the 'reader attack', nr/ar attack against a reader");
+	PrintAndLogEx(NORMAL, "      e    (Optional) Fill simulator keys from found keys");
+	PrintAndLogEx(NORMAL, "      v    (Optional) Verbose");
+	PrintAndLogEx(NORMAL, "Examples:");
+	PrintAndLogEx(NORMAL, "           hf mf sim u 0a0a0a0a");
+	PrintAndLogEx(NORMAL, "           hf mf sim u 11223344556677");
+	PrintAndLogEx(NORMAL, "           hf mf sim u 112233445566778899AA");	
+	PrintAndLogEx(NORMAL, "           hf mf sim u 11223344 i x");	
+	return 0;
+}
+int usage_hf14_dbg(void){
+	PrintAndLogEx(NORMAL, "Usage:  hf mf dbg [h] <debug level>");
+	PrintAndLogEx(NORMAL, "Options:");
+	PrintAndLogEx(NORMAL, "           h    this help");	
+	PrintAndLogEx(NORMAL, "       <debug level>  (Optional) see list for valid levels");
+	PrintAndLogEx(NORMAL, "           0 - no debug messages");
+	PrintAndLogEx(NORMAL, "           1 - error messages");
+	PrintAndLogEx(NORMAL, "           2 - plus information messages");
+	PrintAndLogEx(NORMAL, "           3 - plus debug messages");
+	PrintAndLogEx(NORMAL, "           4 - print even debug messages in timing critical functions");
+	PrintAndLogEx(NORMAL, "               Note: this option therefore may cause malfunction itself");
+	PrintAndLogEx(NORMAL, "Examples:");
+	PrintAndLogEx(NORMAL, "           hf mf dbg 3");
+	return 0;
+}
+int usage_hf14_sniff(void){
+	PrintAndLogEx(NORMAL, "It continuously gets data from the field and saves it to: log, emulator, emulator file.");
+	PrintAndLogEx(NORMAL, "Usage:  hf mf sniff [h] [l] [d] [f]");
+	PrintAndLogEx(NORMAL, "Options:");
+	PrintAndLogEx(NORMAL, "      h    this help");
+	PrintAndLogEx(NORMAL, "      l    save encrypted sequence to logfile `uid.log`");
+	PrintAndLogEx(NORMAL, "      d    decrypt sequence and put it to log file `uid.log`");
+//	PrintAndLogEx(NORMAL, " n/a  e     decrypt sequence, collect read and write commands and save the result of the sequence to emulator memory");
+	PrintAndLogEx(NORMAL, "      f    decrypt sequence, collect read and write commands and save the result of the sequence to emulator dump file `uid.eml`");
+	PrintAndLogEx(NORMAL, "Example:");
+	PrintAndLogEx(NORMAL, "           hf mf sniff l d f");
+	return 0;
+}
+int usage_hf14_nested(void){
+	PrintAndLogEx(NORMAL, "Usage:");
+	PrintAndLogEx(NORMAL, " all sectors:  hf mf nested  <card memory> <block number> <key A/B> <key (12 hex symbols)> [t,d]");
+	PrintAndLogEx(NORMAL, " one sector:   hf mf nested  o <block number> <key A/B> <key (12 hex symbols)>");
+	PrintAndLogEx(NORMAL, "               <target block number> <target key A/B> [t]");
+	PrintAndLogEx(NORMAL, "Options:");
+	PrintAndLogEx(NORMAL, "      h    this help");
+	PrintAndLogEx(NORMAL, "      card memory - 0 - MINI(320 bytes), 1 - 1K, 2 - 2K, 4 - 4K, <other> - 1K");
+	PrintAndLogEx(NORMAL, "      t    transfer keys into emulator memory");
+	PrintAndLogEx(NORMAL, "      d    write keys to binary file `hf-mf-<UID>-key.bin`");
+	PrintAndLogEx(NORMAL, "");
+	PrintAndLogEx(NORMAL, "Examples:");
+	PrintAndLogEx(NORMAL, "      hf mf nested 1 0 A FFFFFFFFFFFF ");
+	PrintAndLogEx(NORMAL, "      hf mf nested 1 0 A FFFFFFFFFFFF t ");
+	PrintAndLogEx(NORMAL, "      hf mf nested 1 0 A FFFFFFFFFFFF d ");
+	PrintAndLogEx(NORMAL, "      hf mf nested o 0 A FFFFFFFFFFFF 4 A");
+	return 0;
+}
+int usage_hf14_hardnested(void){
+	PrintAndLogEx(NORMAL, "Usage:");
+	PrintAndLogEx(NORMAL, "      hf mf hardnested <block number> <key A|B> <key (12 hex symbols)>");
+	PrintAndLogEx(NORMAL, "                       <target block number> <target key A|B> [known target key (12 hex symbols)] [w] [s]");
+	PrintAndLogEx(NORMAL, "  or  hf mf hardnested r [known target key]");
+	PrintAndLogEx(NORMAL, "");
+	PrintAndLogEx(NORMAL, "Options:");
+	PrintAndLogEx(NORMAL, "      h         this help");	
+	PrintAndLogEx(NORMAL, "      w         acquire nonces and UID, and write them to binary file with default name hf-mf-<UID>-nonces.bin");
+	PrintAndLogEx(NORMAL, "      s         slower acquisition (required by some non standard cards)");
+	PrintAndLogEx(NORMAL, "      r         read hf-mf-<UID>-nonces.bin if tag present, otherwise read nonces.bin, then start attack");
+	PrintAndLogEx(NORMAL, "      u <UID>   read/write hf-mf-<UID>-nonces.bin instead of default name");
+	PrintAndLogEx(NORMAL, "      f <name>  read/write <name> instead of default name");
+	PrintAndLogEx(NORMAL, "      t         tests?");
+	PrintAndLogEx(NORMAL, "      i <X>     set type of SIMD instructions. Without this flag programs autodetect it.");
+	PrintAndLogEx(NORMAL, "        i 5   = AVX512");
+	PrintAndLogEx(NORMAL, "        i 2   = AVX2");
+	PrintAndLogEx(NORMAL, "        i a   = AVX");
+	PrintAndLogEx(NORMAL, "        i s   = SSE2");
+	PrintAndLogEx(NORMAL, "        i m   = MMX");
+	PrintAndLogEx(NORMAL, "        i n   = none (use CPU regular instruction set)");	
+	PrintAndLogEx(NORMAL, "");
+	PrintAndLogEx(NORMAL, "Examples:");
+	PrintAndLogEx(NORMAL, "      hf mf hardnested 0 A FFFFFFFFFFFF 4 A");
+	PrintAndLogEx(NORMAL, "      hf mf hardnested 0 A FFFFFFFFFFFF 4 A w");
+	PrintAndLogEx(NORMAL, "      hf mf hardnested 0 A FFFFFFFFFFFF 4 A f nonces.bin w s");
+	PrintAndLogEx(NORMAL, "      hf mf hardnested r");
+	PrintAndLogEx(NORMAL, "      hf mf hardnested r a0a1a2a3a4a5");
+	PrintAndLogEx(NORMAL, "");
+	PrintAndLogEx(NORMAL, "Add the known target key to check if it is present in the remaining key space:");
+	PrintAndLogEx(NORMAL, "      hf mf hardnested 0 A A0A1A2A3A4A5 4 A FFFFFFFFFFFF");
+	return 0;
+}
+int usage_hf14_chk(void){
+	PrintAndLogEx(NORMAL, "Usage:  hf mf chk [h] <block number>|<*card memory> <key type (A/B/?)> [t|d] [<key (12 hex symbols)>] [<dic (*.dic)>]");
+	PrintAndLogEx(NORMAL, "Options:");
+	PrintAndLogEx(NORMAL, "      h    this help");	
+	PrintAndLogEx(NORMAL, "      *    all sectors based on card memory, other values then below defaults to 1k");
+	PrintAndLogEx(NORMAL, "      			0 - MINI(320 bytes)");
+	PrintAndLogEx(NORMAL, "      			1 - 1K");
+	PrintAndLogEx(NORMAL, "      			2 - 2K");
+	PrintAndLogEx(NORMAL, "      			4 - 4K");
+	PrintAndLogEx(NORMAL, "      d    write keys to binary file");
+	PrintAndLogEx(NORMAL, "      t    write keys to emulator memory\n");
+	PrintAndLogEx(NORMAL, "");
+	PrintAndLogEx(NORMAL, "Examples:");
+	PrintAndLogEx(NORMAL, "      hf mf chk 0 A 1234567890ab keys.dic     -- target block 0, Key A");
+	PrintAndLogEx(NORMAL, "      hf mf chk *1 ? t                        -- target all blocks, all keys, 1K, write to emul");
+	PrintAndLogEx(NORMAL, "      hf mf chk *1 ? d                        -- target all blocks, all keys, 1K, write to file");
+	return 0;
+}
+int usage_hf14_chk_fast(void){
+	PrintAndLogEx(NORMAL, "This is a improved checkkeys method speedwise. It checks Mifare Classic tags sector keys against a dictionary file with keys");
+	PrintAndLogEx(NORMAL, "Usage:  hf mf fchk [h] <card memory> [t|d|f] [<key (12 hex symbols)>] [<dic (*.dic)>]");
+	PrintAndLogEx(NORMAL, "Options:");
+	PrintAndLogEx(NORMAL, "      h    this help");	
+	PrintAndLogEx(NORMAL, "      <cardmem> all sectors based on card memory, other values than below defaults to 1k");
+	PrintAndLogEx(NORMAL, "      			 0 - MINI(320 bytes)");
+	PrintAndLogEx(NORMAL, "      			 1 - 1K   <default>");
+	PrintAndLogEx(NORMAL, "      			 2 - 2K");
+	PrintAndLogEx(NORMAL, "      			 4 - 4K");
+	PrintAndLogEx(NORMAL, "      d    write keys to binary file");
+	PrintAndLogEx(NORMAL, "      t    write keys to emulator memory");
+	PrintAndLogEx(NORMAL, "      m    use dictionary from flashmemory\n");
+	PrintAndLogEx(NORMAL, "");
+	PrintAndLogEx(NORMAL, "Examples:");
+	PrintAndLogEx(NORMAL, "      hf mf fchk 1 1234567890ab keys.dic    -- target 1K using key 1234567890ab, using dictionary file");
+	PrintAndLogEx(NORMAL, "      hf mf fchk 1 t                        -- target 1K, write to emulator memory");
+	PrintAndLogEx(NORMAL, "      hf mf fchk 1 d                        -- target 1K, write to file");
+#ifdef WITH_FLASH
+	PrintAndLogEx(NORMAL, "      hf mf fchk 1 m                        -- target 1K, use dictionary from flashmemory");
+#endif
+	return 0;
+}
+int usage_hf14_keybrute(void){
+	PrintAndLogEx(NORMAL, "J_Run's 2nd phase of multiple sector nested authentication key recovery");
+	PrintAndLogEx(NORMAL, "You have a known 4 last bytes of a key recovered with mf_nonce_brute tool.");
+	PrintAndLogEx(NORMAL, "First 2 bytes of key will be bruteforced");	
+	PrintAndLogEx(NORMAL, "");
+	PrintAndLogEx(NORMAL, " ---[ This attack is obsolete,  try hardnested instead ]---");
+	PrintAndLogEx(NORMAL, "");
+	PrintAndLogEx(NORMAL, "Usage:  hf mf keybrute [h] <block number> <A|B> <key>");
+	PrintAndLogEx(NORMAL, "Options:");
+	PrintAndLogEx(NORMAL, "      h               this help");
+	PrintAndLogEx(NORMAL, "      <block number>  target block number");
+	PrintAndLogEx(NORMAL, "      <A|B>           target key type");
+	PrintAndLogEx(NORMAL, "      <key>           candidate key from mf_nonce_brute tool");
+	PrintAndLogEx(NORMAL, "Examples:");
+	PrintAndLogEx(NORMAL, "           hf mf keybrute 1 A 000011223344");
+	return 0;
+}
+int usage_hf14_restore(void){
+	PrintAndLogEx(NORMAL, "Usage:   hf mf restore [card memory] u <UID> k <name> f <name>");
+	PrintAndLogEx(NORMAL, "Options:");
+	PrintAndLogEx(NORMAL, "  [card memory]: 0 = 320 bytes (Mifare Mini), 1 = 1K (default), 2 = 2K, 4 = 4K");
+	PrintAndLogEx(NORMAL, "  u <UID>      : uid, try to restore from hf-mf-<UID>-key.bin and hf-mf-<UID>-data.bin");
+	PrintAndLogEx(NORMAL, "  k <name>     : key filename, specific the full filename of key file");
+	PrintAndLogEx(NORMAL, "  f <name>     : data filename, specific the full filename of data file");
+	PrintAndLogEx(NORMAL, "");
+	PrintAndLogEx(NORMAL, "Examples:");
+	PrintAndLogEx(NORMAL, "         hf mf restore                            -- read the UID from tag first, then restore from hf-mf-<UID>-key.bin and and hf-mf-<UID>-data.bin");
+	PrintAndLogEx(NORMAL, "         hf mf restore 1 u 12345678               -- restore from hf-mf-12345678-key.bin and hf-mf-12345678-data.bin");
+	PrintAndLogEx(NORMAL, "         hf mf restore 1 u 12345678 k dumpkey.bin -- restore from dumpkey.bin and hf-mf-12345678-data.bin");
+	PrintAndLogEx(NORMAL, "         hf mf restore 4                          -- read the UID from tag with 4K memory first, then restore from hf-mf-<UID>-key.bin and and hf-mf-<UID>-data.bin");
+	return 0;
+}
+int usage_hf14_decryptbytes(void){
+	PrintAndLogEx(NORMAL, "Decrypt Crypto-1 encrypted bytes given some known state of crypto. See tracelog to gather needed values\n");
+	PrintAndLogEx(NORMAL, "Usage:   hf mf decrypt [h] <nt> <ar_enc> <at_enc> <data>");
+	PrintAndLogEx(NORMAL, "Options:");
+	PrintAndLogEx(NORMAL, "      h            this help");
+	PrintAndLogEx(NORMAL, "      <nt>         reader nonce");
+	PrintAndLogEx(NORMAL, "      <ar_enc>     encrypted reader response");
+	PrintAndLogEx(NORMAL, "      <at_enc>     encrypted tag response");
+	PrintAndLogEx(NORMAL, "      <data>       encrypted data, taken directly after at_enc and forward");
+	PrintAndLogEx(NORMAL, "Examples:");
+	PrintAndLogEx(NORMAL, "         hf mf decrypt b830049b 9248314a 9280e203 41e586f9\n");
+	PrintAndLogEx(NORMAL, "  this sample decrypts 41e586f9 -> 3003999a  Annotated: 30 03 [99 9a]  auth block 3 [crc]");
+	return 0;
+}
+
+int usage_hf14_eget(void){
+	PrintAndLogEx(NORMAL, "Usage:  hf mf eget <block number>");
+	PrintAndLogEx(NORMAL, "Examples:");
+	PrintAndLogEx(NORMAL, "        hf mf eget 0 ");
+	return 0;
+}
+int usage_hf14_eclr(void){
+	PrintAndLogEx(NORMAL, "It set card emulator memory to empty data blocks and key A/B FFFFFFFFFFFF \n");
+	PrintAndLogEx(NORMAL, "Usage:  hf mf eclr");
+	return 0;
+}
+int usage_hf14_eset(void){
+	PrintAndLogEx(NORMAL, "Usage:  hf mf eset <block number> <block data (32 hex symbols)>");
+	PrintAndLogEx(NORMAL, "Examples:");
+	PrintAndLogEx(NORMAL, "        hf mf eset 1 000102030405060708090a0b0c0d0e0f ");	
+	return 0;
+}
+int usage_hf14_eload(void){
+	PrintAndLogEx(NORMAL, "It loads emul dump from the file `filename.eml`");
+	PrintAndLogEx(NORMAL, "Usage:  hf mf eload [card memory] <file name w/o `.eml`> [numblocks]");
+	PrintAndLogEx(NORMAL, "  [card memory]: 0 = 320 bytes (Mifare Mini), 1 = 1K (default), 2 = 2K, 4 = 4K, u = UL");
+	PrintAndLogEx(NORMAL, "");
+	PrintAndLogEx(NORMAL, "Examples:");
+	PrintAndLogEx(NORMAL, "        hf mf eload filename");
+	PrintAndLogEx(NORMAL, "        hf mf eload 4 filename");	
+	return 0;
+}
+int usage_hf14_esave(void){
+	PrintAndLogEx(NORMAL, "It saves emul dump into the file `filename.eml` or `cardID.eml`");
+	PrintAndLogEx(NORMAL, " Usage:  hf mf esave [card memory] [file name w/o `.eml`]");
+	PrintAndLogEx(NORMAL, "  [card memory]: 0 = 320 bytes (Mifare Mini), 1 = 1K (default), 2 = 2K, 4 = 4K");
+	PrintAndLogEx(NORMAL, "");
+	PrintAndLogEx(NORMAL, "Examples:");
+	PrintAndLogEx(NORMAL, "        hf mf esave ");
+	PrintAndLogEx(NORMAL, "        hf mf esave 4");
+	PrintAndLogEx(NORMAL, "        hf mf esave 4 filename");	
+	return 0;
+}
+int usage_hf14_ecfill(void){
+	PrintAndLogEx(NORMAL, "Read card and transfer its data to emulator memory.");
+	PrintAndLogEx(NORMAL, "Keys must be laid in the emulator memory. \n");
+	PrintAndLogEx(NORMAL, "Usage:  hf mf ecfill <key A/B> [card memory]");
+	PrintAndLogEx(NORMAL, "  [card memory]: 0 = 320 bytes (Mifare Mini), 1 = 1K (default), 2 = 2K, 4 = 4K");
+	PrintAndLogEx(NORMAL, "");
+	PrintAndLogEx(NORMAL, "Examples:");
+	PrintAndLogEx(NORMAL, "        hf mf ecfill A");
+	PrintAndLogEx(NORMAL, "        hf mf ecfill A 4");
+	return 0;
+}
+int usage_hf14_ekeyprn(void){
+	PrintAndLogEx(NORMAL, "It prints the keys loaded in the emulator memory");
+	PrintAndLogEx(NORMAL, "Usage:  hf mf ekeyprn [card memory]");
+	PrintAndLogEx(NORMAL, "  [card memory]: 0 = 320 bytes (Mifare Mini), 1 = 1K (default), 2 = 2K, 4 = 4K");
+	PrintAndLogEx(NORMAL, "");
+	PrintAndLogEx(NORMAL, "Examples:");
+	PrintAndLogEx(NORMAL, "        hf mf ekeyprn 1");	
+	return 0;
+}
+
+int usage_hf14_csetuid(void){
+	PrintAndLogEx(NORMAL, "Set UID, ATQA, and SAK for magic Chinese card. Only works with magic cards");
+	PrintAndLogEx(NORMAL, "");
+	PrintAndLogEx(NORMAL, "Usage:  hf mf csetuid [h] <UID 8 hex symbols> [ATQA 4 hex symbols] [SAK 2 hex symbols] [w]");
+	PrintAndLogEx(NORMAL, "Options:");
+	PrintAndLogEx(NORMAL, "       h        this help");
+	PrintAndLogEx(NORMAL, "       w        wipe card before writing");
+	PrintAndLogEx(NORMAL, "       <uid>    UID 8 hex symbols");
+	PrintAndLogEx(NORMAL, "       <atqa>   ATQA 4 hex symbols");
+	PrintAndLogEx(NORMAL, "       <sak>    SAK 2 hex symbols");
+	PrintAndLogEx(NORMAL, "Examples:");
+	PrintAndLogEx(NORMAL, "      hf mf csetuid 01020304");
+	PrintAndLogEx(NORMAL, "      hf mf csetuid 01020304 0004 08 w");
+	return 0;
+}
+int usage_hf14_csetblk(void){
+	PrintAndLogEx(NORMAL, "Set block data for magic Chinese card. Only works with magic cards");
+	PrintAndLogEx(NORMAL, "");		
+	PrintAndLogEx(NORMAL, "Usage:  hf mf csetblk [h] <block number> <block data (32 hex symbols)> [w]");
+	PrintAndLogEx(NORMAL, "Options:");
+	PrintAndLogEx(NORMAL, "       h         this help");
+	PrintAndLogEx(NORMAL, "       w         wipe card before writing");
+	PrintAndLogEx(NORMAL, "       <block>   block number");
+	PrintAndLogEx(NORMAL, "       <data>    block data to write (32 hex symbols)");
+	PrintAndLogEx(NORMAL, "Examples:");
+	PrintAndLogEx(NORMAL, "       hf mf csetblk 1 01020304050607080910111213141516");
+	PrintAndLogEx(NORMAL, "       hf mf csetblk 1 01020304050607080910111213141516 w");
+	return 0;
+}
+int usage_hf14_cload(void){
+	PrintAndLogEx(NORMAL, "It loads magic Chinese card from the file `filename.eml`");
+	PrintAndLogEx(NORMAL, "or from emulator memory");
+	PrintAndLogEx(NORMAL, "");
+	PrintAndLogEx(NORMAL, "Usage:  hf mf cload [h] [e] <file name w/o `.eml`>");
+	PrintAndLogEx(NORMAL, "Options:");
+	PrintAndLogEx(NORMAL, "       h            this help");
+	PrintAndLogEx(NORMAL, "       e            load card with data from emulator memory");
+	PrintAndLogEx(NORMAL, "       j <filename> load card with data from json file");
+	PrintAndLogEx(NORMAL, "       b <filename> load card with data from binary file");
+	PrintAndLogEx(NORMAL, "       <filename>   load card with data from eml file");
+	PrintAndLogEx(NORMAL, "Examples:");
+	PrintAndLogEx(NORMAL, "       hf mf cload mydump");
+	PrintAndLogEx(NORMAL, "       hf mf cload e");	
+	return 0;
+}
+int usage_hf14_cgetblk(void){
+	PrintAndLogEx(NORMAL, "Get block data from magic Chinese card. Only works with magic cards\n");
+	PrintAndLogEx(NORMAL, "");
+	PrintAndLogEx(NORMAL, "Usage:  hf mf cgetblk [h] <block number>");
+	PrintAndLogEx(NORMAL, "Options:");
+	PrintAndLogEx(NORMAL, "      h         this help");
+	PrintAndLogEx(NORMAL, "      <block>   block number");		
+	PrintAndLogEx(NORMAL, "Examples:");
+	PrintAndLogEx(NORMAL, "      hf mf cgetblk 1");	
+	return 0;
+}
+int usage_hf14_cgetsc(void){
+	PrintAndLogEx(NORMAL, "Get sector data from magic Chinese card. Only works with magic cards\n");
+	PrintAndLogEx(NORMAL, "");
+	PrintAndLogEx(NORMAL, "Usage:  hf mf cgetsc [h] <sector number>");
+	PrintAndLogEx(NORMAL, "Options:");
+	PrintAndLogEx(NORMAL, "      h          this help");
+	PrintAndLogEx(NORMAL, "      <sector>   sector number");
+	PrintAndLogEx(NORMAL, "Examples:");
+	PrintAndLogEx(NORMAL, "      hf mf cgetsc 0");
+	return 0;
+}
+int usage_hf14_csave(void){
+	PrintAndLogEx(NORMAL, "It saves `magic Chinese` card dump into the file `filename.eml` or `cardID.eml`");
+	PrintAndLogEx(NORMAL, "or into emulator memory");
+	PrintAndLogEx(NORMAL, "");
+	PrintAndLogEx(NORMAL, "Usage:  hf mf csave [h] [e] [u] [card memory] i <file name w/o `.eml`>");
+	PrintAndLogEx(NORMAL, "Options:");
+	PrintAndLogEx(NORMAL, "       h             this help");
+	PrintAndLogEx(NORMAL, "       e             save data to emulator memory");
+	PrintAndLogEx(NORMAL, "       u             save data to file, use carduid as filename");	
+	PrintAndLogEx(NORMAL, "       card memory   0 = 320 bytes (Mifare Mini), 1 = 1K (default), 2 = 2K, 4 = 4K");
+	PrintAndLogEx(NORMAL, "       o <filename>  save data to file");
+	PrintAndLogEx(NORMAL, "");
+	PrintAndLogEx(NORMAL, "Examples:");
+	PrintAndLogEx(NORMAL, "       hf mf csave u 1");
+	PrintAndLogEx(NORMAL, "       hf mf csave e 1");
+	PrintAndLogEx(NORMAL, "       hf mf csave 4 o filename");
+	return 0;
+}
+int usage_hf14_nack(void) {
+	PrintAndLogEx(NORMAL, "Test a mifare classic based card for the NACK bug.");
+	PrintAndLogEx(NORMAL, "");	
+	PrintAndLogEx(NORMAL, "Usage:  hf mf nack [h] [v]");
+	PrintAndLogEx(NORMAL, "Options:");
+	PrintAndLogEx(NORMAL, "       h             this help");
+	PrintAndLogEx(NORMAL, "       v             verbose");
+	PrintAndLogEx(NORMAL, "Examples:");
+	PrintAndLogEx(NORMAL, "       hf mf nack");
+	return 0;
+}
+
+int GetHFMF14AUID(uint8_t *uid, int *uidlen) {
+	UsbCommand c = {CMD_READER_ISO_14443a, {ISO14A_CONNECT, 0, 0}};
+	clearCommandBuffer();
+	SendCommand(&c);
+	UsbCommand resp;
+	if (!WaitForResponseTimeout(CMD_ACK, &resp, 2500)) {
+		PrintAndLogEx(WARNING, "iso14443a card select failed");
+		DropField();
+		return 0;
+	}
+	
+	iso14a_card_select_t card;
+	memcpy(&card, (iso14a_card_select_t *)resp.d.asBytes, sizeof(iso14a_card_select_t));
+	memcpy(uid, card.uid, card.uidlen * sizeof(uint8_t));
+	*uidlen = card.uidlen;
+	return 1;
+}
+
+char * GenerateFilename(const char *prefix, const char *suffix){
+	uint8_t uid[10] = {0,0,0,0,0,0,0,0,0,0};
+	int uidlen=0;
+	char * fptr = calloc (sizeof (char) * (strlen(prefix) + strlen(suffix)) + sizeof(uid)*2 + 1,  sizeof(uint8_t));
+	
+	GetHFMF14AUID(uid, &uidlen);
+	if (!uidlen) {
+		PrintAndLogEx(WARNING, "No tag found.");
+		free(fptr);
+		return NULL;
+	}
+	
+	strcpy(fptr, prefix);	
+	FillFileNameByUID(fptr, uid, suffix, uidlen);
+	return fptr;
+}
+
+int CmdHF14AMfDarkside(const char *Cmd) {
+	uint8_t blockno = 0, key_type = MIFARE_AUTH_KEYA;
+	uint64_t key = 0;
+	
+	char cmdp = tolower(param_getchar(Cmd, 0));	
+	if ( cmdp == 'h' ) return usage_hf14_mifare();
+	
+	blockno = param_get8(Cmd, 0);	 
+	
+	cmdp = tolower(param_getchar(Cmd, 1));
+	if (cmdp == 'b')
+		key_type = MIFARE_AUTH_KEYB;
+
+	int isOK = mfDarkside(blockno, key_type, &key);
+	PrintAndLogEx(NORMAL, "");
+	switch (isOK) {
+		case -1 : PrintAndLogEx(WARNING, "button pressed. Aborted."); return 1;
+		case -2 : PrintAndLogEx(FAILED, "card is not vulnerable to Darkside attack (doesn't send NACK on authentication requests)."); return 1;
+		case -3 : PrintAndLogEx(FAILED, "card is not vulnerable to Darkside attack (its random number generator is not predictable)."); return 1;
+		case -4 : PrintAndLogEx(FAILED, "card is not vulnerable to Darkside attack (its random number generator seems to be based on the wellknown");
+				  PrintAndLogEx(FAILED, "generating polynomial with 16 effective bits only, but shows unexpected behaviour."); return 1;
+		case -5 : PrintAndLogEx(WARNING, "aborted via keyboard.");  return 1;
+		default : PrintAndLogEx(SUCCESS, "found valid key: %012" PRIx64 "\n", key); break;
+	}
+	PrintAndLogEx(NORMAL, "");
+	return 0;
+}
+
+int CmdHF14AMfWrBl(const char *Cmd) {
+	uint8_t blockNo = 0;
+	uint8_t keyType = 0;
+	uint8_t key[6] = {0, 0, 0, 0, 0, 0};
+	uint8_t bldata[16] = {0, 0, 0, 0, 0, 0, 0, 0, 0, 0, 0, 0, 0, 0, 0, 0};
+	char cmdp	= 0x00;
+
+	if (strlen(Cmd) < 3) {
+		PrintAndLogEx(NORMAL, "Usage:  hf mf wrbl    <block number> <key A/B> <key (12 hex symbols)> <block data (32 hex symbols)>");
+		PrintAndLogEx(NORMAL, "Examples:");
+		PrintAndLogEx(NORMAL, "        hf mf wrbl 0 A FFFFFFFFFFFF 000102030405060708090A0B0C0D0E0F");
+		return 0;
+	}	
+
+	blockNo = param_get8(Cmd, 0);
+	cmdp = tolower(param_getchar(Cmd, 1));
+	if (cmdp == 0x00) {
+		PrintAndLogEx(NORMAL, "Key type must be A or B");
+		return 1;
+	}
+	
+	if (cmdp != 'a') 
+		keyType = 1;
+	
+	if (param_gethex(Cmd, 2, key, 12)) {
+		PrintAndLogEx(NORMAL, "Key must include 12 HEX symbols");
+		return 1;
+	}
+	
+	if (param_gethex(Cmd, 3, bldata, 32)) {
+		PrintAndLogEx(NORMAL, "Block data must include 32 HEX symbols");
+		return 1;
+	}
+	
+	PrintAndLogEx(NORMAL, "--block no:%d, key type:%c, key:%s", blockNo, keyType?'B':'A', sprint_hex(key, 6));
+	PrintAndLogEx(NORMAL, "--data: %s", sprint_hex(bldata, 16));
+	
+	UsbCommand c = {CMD_MIFARE_WRITEBL, {blockNo, keyType, 0}};
+	memcpy(c.d.asBytes, key, 6);
+	memcpy(c.d.asBytes + 10, bldata, 16);
+	clearCommandBuffer();
+	SendCommand(&c);
+
+	UsbCommand resp;
+	if (WaitForResponseTimeout(CMD_ACK, &resp, 1500)) {
+		uint8_t isOK  = resp.arg[0] & 0xff;
+		PrintAndLogEx(NORMAL, "isOk:%02x", isOK);
+	} else {
+		PrintAndLogEx(NORMAL, "Command execute timeout");
+	}
+
+	return 0;
+}
+
+int CmdHF14AMfRdBl(const char *Cmd) {
+	uint8_t blockNo = 0;
+	uint8_t keyType = 0;
+	uint8_t key[6] = {0, 0, 0, 0, 0, 0};
+	char cmdp = 0x00;
+
+	if (strlen(Cmd)<3) {
+		PrintAndLogEx(NORMAL, "Usage:  hf mf rdbl    <block number> <key A/B> <key (12 hex symbols)>");
+		PrintAndLogEx(NORMAL, "Examples:");
+		PrintAndLogEx(NORMAL, "        hf mf rdbl 0 A FFFFFFFFFFFF ");
+		return 0;
+	}	
+	
+	blockNo = param_get8(Cmd, 0);
+	cmdp = tolower(param_getchar(Cmd, 1));
+	if (cmdp == 0x00) {
+		PrintAndLogEx(NORMAL, "Key type must be A or B");
+		return 1;
+	}
+	
+	if (cmdp != 'a') 
+		keyType = 1;
+	
+	if (param_gethex(Cmd, 2, key, 12)) {
+		PrintAndLogEx(NORMAL, "Key must include 12 HEX symbols");
+		return 1;
+	}
+	PrintAndLogEx(NORMAL, "--block no:%d, key type:%c, key:%s ", blockNo, keyType?'B':'A', sprint_hex(key, 6));
+	
+	UsbCommand c = {CMD_MIFARE_READBL, {blockNo, keyType, 0}};
+	memcpy(c.d.asBytes, key, 6);
+	clearCommandBuffer();
+	SendCommand(&c);
+
+	UsbCommand resp;
+	if (WaitForResponseTimeout(CMD_ACK, &resp, 1500)) {
+		uint8_t isOK  = resp.arg[0] & 0xff;
+		uint8_t *data = resp.d.asBytes;
+
+		if (isOK) {
+			PrintAndLogEx(NORMAL, "isOk:%02x data:%s", isOK, sprint_hex(data, 16));
+		} else {
+			PrintAndLogEx(NORMAL, "isOk:%02x", isOK);
+			return 1;
+		}
+
+		if (mfIsSectorTrailer(blockNo) && (data[6] || data[7] || data[8])) {
+			PrintAndLogEx(NORMAL, "Trailer decoded:");
+			int bln = mfFirstBlockOfSector(mfSectorNum(blockNo));
+			int blinc = (mfNumBlocksPerSector(mfSectorNum(blockNo)) > 4) ? 5 : 1;
+			for (int i = 0; i < 4; i++) {
+				PrintAndLogEx(NORMAL, "Access block %d%s: %s", bln, ((blinc > 1) && (i < 3) ? "+" : "") , mfGetAccessConditionsDesc(i, &data[6]));
+				bln += blinc;
+			}
+			PrintAndLogEx(NORMAL, "UserData: %s", sprint_hex_inrow(&data[9], 1));
+		}
+	} else {
+		PrintAndLogEx(WARNING, "Command execute timeout");
+		return 2;
+	}
+	
+  return 0;
+}
+
+int CmdHF14AMfRdSc(const char *Cmd) {
+	int i;
+	uint8_t sectorNo = 0;
+	uint8_t keyType = 0;
+	uint8_t key[6] = {0, 0, 0, 0, 0, 0};
+	uint8_t isOK  = 0;
+	uint8_t *data  = NULL;
+	char cmdp	= 0x00;
+
+	if (strlen(Cmd) < 3) {
+		PrintAndLogEx(NORMAL, "Usage:  hf mf rdsc    <sector number> <key A/B> <key (12 hex symbols)>");
+		PrintAndLogEx(NORMAL, "Examples:");
+		PrintAndLogEx(NORMAL, "        hf mf rdsc 0 A FFFFFFFFFFFF ");
+		return 0;
+	}	
+	
+	sectorNo = param_get8(Cmd, 0);
+	if (sectorNo > MIFARE_4K_MAXSECTOR ) {
+		PrintAndLogEx(NORMAL, "Sector number must be less than 40");
+		return 1;
+	}
+	
+	cmdp = tolower(param_getchar(Cmd, 1));
+	if (cmdp != 'a' && cmdp != 'b') {
+		PrintAndLogEx(NORMAL, "Key type must be A or B");
+		return 1;
+	}
+	
+	if (cmdp != 'a') 
+		keyType = 1;
+	
+	if (param_gethex(Cmd, 2, key, 12)) {
+		PrintAndLogEx(NORMAL, "Key must include 12 HEX symbols");
+		return 1;
+	}
+	PrintAndLogEx(NORMAL, "--sector no:%d key type:%c key:%s ", sectorNo, keyType?'B':'A', sprint_hex(key, 6));
+	
+	UsbCommand c = {CMD_MIFARE_READSC, {sectorNo, keyType, 0}};
+	memcpy(c.d.asBytes, key, 6);
+	clearCommandBuffer();
+	SendCommand(&c);
+	PrintAndLogEx(NORMAL, "");
+
+	UsbCommand resp;
+	if (WaitForResponseTimeout(CMD_ACK, &resp, 1500)) {
+		isOK  = resp.arg[0] & 0xff;
+		data  = resp.d.asBytes;
+
+		PrintAndLogEx(NORMAL, "isOk:%02x", isOK);
+		if (isOK) {
+			for (i = 0; i < (sectorNo<32?3:15); i++) {
+				PrintAndLogEx(NORMAL, "data   : %s", sprint_hex(data + i * 16, 16));
+			}
+			PrintAndLogEx(NORMAL, "trailer: %s", sprint_hex(data + (sectorNo<32?3:15) * 16, 16));
+					
+			PrintAndLogEx(NORMAL, "Trailer decoded:");
+            int bln = mfFirstBlockOfSector(sectorNo);
+			int blinc = (mfNumBlocksPerSector(sectorNo) > 4) ? 5 : 1;
+            for (i = 0; i < 4; i++) {
+                PrintAndLogEx(NORMAL, "Access block %d%s: %s", bln, ((blinc > 1) && (i < 3) ? "+" : "") , mfGetAccessConditionsDesc(i, &(data + (sectorNo<32?3:15) * 16)[6]));
+                bln += blinc;
+            }
+            PrintAndLogEx(NORMAL, "UserData: %s", sprint_hex_inrow(&(data + (sectorNo<32?3:15) * 16)[9], 1));
+		}
+	} else {
+		PrintAndLogEx(WARNING, "Command execute timeout");
+	}
+
+  return 0;
+}
+
+uint16_t NumOfBlocks(char card){
+	switch(card){
+		case '0' : return MIFARE_MINI_MAXBLOCK;
+		case '1' : return MIFARE_1K_MAXBLOCK;
+		case '2' : return MIFARE_2K_MAXBLOCK;
+		case '4' : return MIFARE_4K_MAXBLOCK;
+		default  : return MIFARE_1K_MAXBLOCK;
+	}
+}
+uint8_t NumOfSectors(char card){
+	switch(card){
+		case '0' : return MIFARE_MINI_MAXSECTOR; 
+		case '1' : return MIFARE_1K_MAXSECTOR; 
+		case '2' : return MIFARE_2K_MAXSECTOR; 
+		case '4' : return MIFARE_4K_MAXSECTOR; 
+		default  : return MIFARE_1K_MAXSECTOR;
+	}
+}
+
+uint8_t FirstBlockOfSector(uint8_t sectorNo) {
+	if (sectorNo < 32) {
+		return sectorNo * 4;
+	} else {
+		return 32 * 4 + (sectorNo - 32) * 16;
+	}
+}
+
+uint8_t NumBlocksPerSector(uint8_t sectorNo) {
+	if (sectorNo < 32) {
+		return 4;
+	} else {
+		return 16;
+	}
+}
+
+int CmdHF14AMfDump(const char *Cmd) {
+
+	uint8_t sectorNo, blockNo;
+	uint8_t keyA[40][6];
+	uint8_t keyB[40][6];
+	uint8_t rights[40][4];
+	uint8_t carddata[256][16];
+	uint8_t numSectors = 16;
+	uint8_t cmdp = 0;
+	
+	char keyFilename[FILE_PATH_SIZE] = {0};
+	char dataFilename[FILE_PATH_SIZE];
+	char * fptr;
+	
+	memset(keyFilename, 0, sizeof(keyFilename));
+	memset(dataFilename, 0, sizeof(dataFilename));
+	
+	FILE *f;	
+	UsbCommand resp;
+	
+	while(param_getchar(Cmd, cmdp) != 0x00) {
+		switch (tolower(param_getchar(Cmd, cmdp))) {
+		case 'h':
+			return usage_hf14_dump();
+		case 'k':
+			param_getstr(Cmd, cmdp+1, keyFilename, FILE_PATH_SIZE); 
+			cmdp += 2;
+			break;
+		case 'f':
+			param_getstr(Cmd, cmdp+1, dataFilename, FILE_PATH_SIZE); 
+			cmdp += 2;
+			break;
+		default:
+			if (cmdp == 0) {
+				numSectors = NumOfSectors(param_getchar(Cmd, cmdp));
+				cmdp++;
+			} else {
+				PrintAndLogEx(WARNING, "Unknown parameter '%c'\n", param_getchar(Cmd, cmdp));
+				return usage_hf14_dump();
+			}
+		}
+	}
+
+	if ( keyFilename[0] == 0x00 ) {
+		fptr = GenerateFilename("hf-mf-", "-key.bin");
+		if (fptr == NULL) 
+			return 1;
+		
+		strcpy(keyFilename, fptr);
+	}
+
+	if ((f = fopen(keyFilename, "rb")) == NULL) {
+		PrintAndLogEx(WARNING, "Could not find file " _YELLOW_(%s), keyFilename);
+		return 1;
+	}
+	
+	// Read keys A from file
+	size_t bytes_read;
+	for (sectorNo=0; sectorNo<numSectors; sectorNo++) {
+		bytes_read = fread( keyA[sectorNo], 1, 6, f );
+		if ( bytes_read != 6) {
+			PrintAndLogEx(WARNING, "File reading error.");
+			fclose(f);
+			return 2;
+		}
+	}
+	
+	// Read keys B from file
+	for (sectorNo=0; sectorNo<numSectors; sectorNo++) {
+		bytes_read = fread( keyB[sectorNo], 1, 6, f );
+		if ( bytes_read != 6) {
+			PrintAndLogEx(WARNING, "File reading error.");
+			fclose(f);
+			return 2;
+		}
+	}
+	
+	fclose(f);
+			
+
+	PrintAndLogEx(INFO, "Reading sector access bits...");
+
+	uint8_t tries = 0;
+	for (sectorNo = 0; sectorNo < numSectors; sectorNo++) {
+		for (tries = 0; tries < MIFARE_SECTOR_RETRY; tries++) {
+		
+			UsbCommand c = {CMD_MIFARE_READBL, {FirstBlockOfSector(sectorNo) + NumBlocksPerSector(sectorNo) - 1, 0, 0}};
+			memcpy(c.d.asBytes, keyA[sectorNo], 6);
+			clearCommandBuffer();
+			SendCommand(&c);
+
+			if (WaitForResponseTimeout(CMD_ACK, &resp, 1500)) {
+				uint8_t isOK = resp.arg[0] & 0xff;
+				uint8_t *data = resp.d.asBytes;
+				if (isOK){
+					rights[sectorNo][0] = ((data[7] & 0x10) >> 2) | ((data[8] & 0x1) << 1) | ((data[8] & 0x10) >> 4); // C1C2C3 for data area 0
+					rights[sectorNo][1] = ((data[7] & 0x20) >> 3) | ((data[8] & 0x2) << 0) | ((data[8] & 0x20) >> 5); // C1C2C3 for data area 1
+					rights[sectorNo][2] = ((data[7] & 0x40) >> 4) | ((data[8] & 0x4) >> 1) | ((data[8] & 0x40) >> 6); // C1C2C3 for data area 2
+					rights[sectorNo][3] = ((data[7] & 0x80) >> 5) | ((data[8] & 0x8) >> 2) | ((data[8] & 0x80) >> 7); // C1C2C3 for sector trailer
+					break;
+				} else if (tries == 2) { // on last try set defaults
+					PrintAndLogEx(FAILED, "could not get access rights for sector %2d. Trying with defaults...", sectorNo);
+					rights[sectorNo][0] = rights[sectorNo][1] = rights[sectorNo][2] = 0x00;
+					rights[sectorNo][3] = 0x01;
+				}
+			} else {
+				PrintAndLogEx(FAILED, "command execute timeout when trying to read access rights for sector %2d. Trying with defaults...", sectorNo);
+				rights[sectorNo][0] = rights[sectorNo][1] = rights[sectorNo][2] = 0x00;
+				rights[sectorNo][3] = 0x01;
+			}
+		}
+	}
+	
+	PrintAndLogEx(SUCCESS, "Finished reading sector access bits");
+	PrintAndLogEx(INFO, "Dumping all blocks from card...");
+	
+	bool isOK = true;
+	for (sectorNo = 0; isOK && sectorNo < numSectors; sectorNo++) {
+		for (blockNo = 0; isOK && blockNo < NumBlocksPerSector(sectorNo); blockNo++) {
+			bool received = false;
+			
+			for (tries = 0; tries < MIFARE_SECTOR_RETRY; tries++) {			
+				if (blockNo == NumBlocksPerSector(sectorNo) - 1) {		// sector trailer. At least the Access Conditions can always be read with key A. 
+					UsbCommand c = {CMD_MIFARE_READBL, {FirstBlockOfSector(sectorNo) + blockNo, 0, 0}};
+					memcpy(c.d.asBytes, keyA[sectorNo], 6);
+					clearCommandBuffer();
+					SendCommand(&c);
+					received = WaitForResponseTimeout(CMD_ACK, &resp, 1500);
+				} else {												// data block. Check if it can be read with key A or key B
+					uint8_t data_area = (sectorNo < 32) ? blockNo : blockNo/5;
+					if ((rights[sectorNo][data_area] == 0x03) || (rights[sectorNo][data_area] == 0x05)) {	// only key B would work
+						UsbCommand c = {CMD_MIFARE_READBL, {FirstBlockOfSector(sectorNo) + blockNo, 1, 0}};
+						memcpy(c.d.asBytes, keyB[sectorNo], 6);
+						SendCommand(&c);
+						received = WaitForResponseTimeout(CMD_ACK, &resp, 1500);
+					} else if (rights[sectorNo][data_area] == 0x07) {										// no key would work
+						isOK = false;
+						PrintAndLogEx(WARNING, "access rights do not allow reading of sector %2d block %3d", sectorNo, blockNo);
+						tries = MIFARE_SECTOR_RETRY;
+					} else {																				// key A would work
+						UsbCommand c = {CMD_MIFARE_READBL, {FirstBlockOfSector(sectorNo) + blockNo, 0, 0}};
+						memcpy(c.d.asBytes, keyA[sectorNo], 6);
+						clearCommandBuffer();
+						SendCommand(&c);
+						received = WaitForResponseTimeout(CMD_ACK, &resp, 1500);
+					}
+				}
+				if (received) {
+					isOK  = resp.arg[0] & 0xff;
+					if (isOK) break;
+				}
+			}
+
+			if (received) {
+				isOK  = resp.arg[0] & 0xff;
+				uint8_t *data  = resp.d.asBytes;
+				if (blockNo == NumBlocksPerSector(sectorNo) - 1) {		// sector trailer. Fill in the keys.
+					data[0]  = (keyA[sectorNo][0]);
+					data[1]  = (keyA[sectorNo][1]);
+					data[2]  = (keyA[sectorNo][2]);
+					data[3]  = (keyA[sectorNo][3]);
+					data[4]  = (keyA[sectorNo][4]);
+					data[5]  = (keyA[sectorNo][5]);
+					data[10] = (keyB[sectorNo][0]);
+					data[11] = (keyB[sectorNo][1]);
+					data[12] = (keyB[sectorNo][2]);
+					data[13] = (keyB[sectorNo][3]);
+					data[14] = (keyB[sectorNo][4]);
+					data[15] = (keyB[sectorNo][5]);
+				}
+				if (isOK) {
+					memcpy(carddata[FirstBlockOfSector(sectorNo) + blockNo], data, 16);
+                    PrintAndLogEx(SUCCESS, "successfully read block %2d of sector %2d.", blockNo, sectorNo);
+				} else {
+					PrintAndLogEx(FAILED, "could not read block %2d of sector %2d", blockNo, sectorNo);
+					break;
+				}
+			}
+			else {
+				isOK = false;
+				PrintAndLogEx(WARNING, "command execute timeout when trying to read block %2d of sector %2d.", blockNo, sectorNo);
+				break;
+			}
+		}
+	}
+
+	if (isOK == 0) { 
+		PrintAndLogEx(FAILED, "Something went wrong");
+		return 0;
+	}
+
+	PrintAndLogEx(SUCCESS, "\nSuccedded in dumping all blocks");
+	
+	if ( strlen(dataFilename) < 1 ) {
+		fptr = dataFilename;
+		fptr += sprintf(fptr, "hf-mf-");
+		FillFileNameByUID(fptr, (uint8_t *)carddata, "-data", 4);
+	}
+
+	uint16_t bytes = 16*(FirstBlockOfSector(numSectors - 1) + NumBlocksPerSector(numSectors - 1));
+	
+	saveFile(dataFilename, "bin", (uint8_t *)carddata, bytes);
+	saveFileEML(dataFilename, "eml", (uint8_t *)carddata, bytes, MFBLOCK_SIZE);
+	saveFileJSON(dataFilename, "json", jsfCardMemory, (uint8_t *)carddata, bytes);
+	return 0;
+}
+
+int CmdHF14AMfRestore(const char *Cmd) {
+	uint8_t sectorNo,blockNo;
+	uint8_t keyType = 0;
+	uint8_t key[6] = {0xFF,0xFF,0xFF,0xFF,0xFF,0xFF};
+	uint8_t bldata[16] = {0x00};
+	uint8_t keyA[40][6];
+	uint8_t keyB[40][6];
+	uint8_t numSectors = 16;
+	uint8_t cmdp = 0;
+	char keyFilename[FILE_PATH_SIZE] = "";	
+	char dataFilename[FILE_PATH_SIZE] = "";
+	char szTemp[FILE_PATH_SIZE-20] = "";	
+	char *fptr;
+	FILE *fdump, *fkeys;
+
+	while(param_getchar(Cmd, cmdp) != 0x00) {
+		switch(tolower(param_getchar(Cmd, cmdp))) {
+		case 'h':
+			return usage_hf14_restore();
+		case 'u':
+			param_getstr(Cmd, cmdp+1, szTemp, FILE_PATH_SIZE-20); 
+			if(keyFilename[0]==0x00)
+				snprintf(keyFilename, FILE_PATH_SIZE, "hf-mf-%s-key.bin", szTemp);
+			if(dataFilename[0]==0x00)
+				snprintf(dataFilename, FILE_PATH_SIZE, "hf-mf-%s-data.bin", szTemp);
+			cmdp+=2;
+			break;
+		case 'k':
+			param_getstr(Cmd, cmdp+1, keyFilename, FILE_PATH_SIZE); 
+			cmdp += 2;
+			break;
+		case 'f':
+			param_getstr(Cmd, cmdp+1, dataFilename, FILE_PATH_SIZE); 
+			cmdp += 2;
+			break;
+		default:
+			if ( cmdp == 0 ) {
+				numSectors = NumOfSectors(param_getchar(Cmd, cmdp));
+				cmdp++;
+			} else {
+				PrintAndLogEx(WARNING, "Unknown parameter '%c'\n", param_getchar(Cmd, cmdp));
+				return usage_hf14_restore();
+			}
+		}
+	}
+
+	if ( keyFilename[0] == 0x00 ) {
+		fptr = GenerateFilename("hf-mf-", "-key.bin");
+		if (fptr == NULL) 
+			return 1;
+		
+		strcpy(keyFilename, fptr);
+	}
+
+	if ((fkeys = fopen(keyFilename, "rb")) == NULL) {
+		PrintAndLogEx(WARNING, "Could not find file " _YELLOW_(%s), keyFilename);
+		return 1;
+	}
+	
+	size_t bytes_read;
+	for (sectorNo = 0; sectorNo < numSectors; sectorNo++) {
+		bytes_read = fread( keyA[sectorNo], 1, 6, fkeys );
+		if ( bytes_read != 6 ) {
+			PrintAndLogEx(WARNING, "File reading error  " _YELLOW_(%s), keyFilename);
+			fclose(fkeys);
+			return 2;
+		}
+	}
+
+	for (sectorNo = 0; sectorNo < numSectors; sectorNo++) {
+		bytes_read = fread( keyB[sectorNo], 1, 6, fkeys );
+		if ( bytes_read != 6 ) {
+			PrintAndLogEx(WARNING, "File reading error " _YELLOW_(%s), keyFilename);
+			fclose(fkeys);
+			return 2;
+		}
+	}
+
+	fclose(fkeys);
+
+	if ( dataFilename[0] == 0x00 ) {
+		fptr = GenerateFilename("hf-mf-", "-data.bin");
+		if (fptr == NULL) 
+			return 1;
+		
+		strcpy(dataFilename,fptr);
+	}
+
+	if ((fdump = fopen(dataFilename, "rb")) == NULL) {
+		PrintAndLogEx(WARNING, "Could not find file " _YELLOW_(%s), dataFilename);
+		return 1;
+	}	
+	PrintAndLogEx(INFO, "Restoring " _YELLOW_(%s)" to card", dataFilename);
+
+	for (sectorNo = 0; sectorNo < numSectors; sectorNo++) {
+		for (blockNo = 0; blockNo < NumBlocksPerSector(sectorNo); blockNo++) {
+			UsbCommand c = {CMD_MIFARE_WRITEBL, {FirstBlockOfSector(sectorNo) + blockNo, keyType, 0}};
+			memcpy(c.d.asBytes, key, 6);			
+			bytes_read = fread(bldata, 1, 16, fdump);
+			if ( bytes_read != 16) {
+				PrintAndLogEx(WARNING, "File reading error " _YELLOW_(%s), dataFilename);
+				fclose(fdump);
+				fdump = NULL;				
+				return 2;
+			}
+					
+			if (blockNo == NumBlocksPerSector(sectorNo) - 1) {	// sector trailer
+				bldata[0]  = (keyA[sectorNo][0]);
+				bldata[1]  = (keyA[sectorNo][1]);
+				bldata[2]  = (keyA[sectorNo][2]);
+				bldata[3]  = (keyA[sectorNo][3]);
+				bldata[4]  = (keyA[sectorNo][4]);
+				bldata[5]  = (keyA[sectorNo][5]);
+				bldata[10] = (keyB[sectorNo][0]);
+				bldata[11] = (keyB[sectorNo][1]);
+				bldata[12] = (keyB[sectorNo][2]);
+				bldata[13] = (keyB[sectorNo][3]);
+				bldata[14] = (keyB[sectorNo][4]);
+				bldata[15] = (keyB[sectorNo][5]);
+			}		
+			
+			PrintAndLogEx(NORMAL, "Writing to block %3d: %s", FirstBlockOfSector(sectorNo) + blockNo, sprint_hex(bldata, 16));
+			
+			memcpy(c.d.asBytes + 10, bldata, 16);
+			clearCommandBuffer();
+			SendCommand(&c);
+
+			UsbCommand resp;
+			if (WaitForResponseTimeout(CMD_ACK,&resp,1500)) {
+				uint8_t isOK  = resp.arg[0] & 0xff;
+				PrintAndLogEx(SUCCESS, "isOk:%02x", isOK);
+			} else {
+				PrintAndLogEx(WARNING, "Command execute timeout");
+			}
+		}
+	}
+	
+	fclose(fdump);
+	return 0;
+}
+
+int CmdHF14AMfNested(const char *Cmd) {
+	int i, res, iterations;
+	sector_t *e_sector = NULL;
+	uint8_t blockNo = 0;
+	uint8_t keyType = 0;
+	uint8_t trgBlockNo = 0;
+	uint8_t trgKeyType = 0;
+	uint8_t SectorsCnt = 0;
+	uint8_t key[6] = {0, 0, 0, 0, 0, 0};
+	uint8_t keyBlock[(MIFARE_DEFAULTKEYS_SIZE + 1) *6];
+	uint64_t key64 = 0;
+	bool transferToEml = false;
+	bool createDumpFile = false;
+	FILE *fkeys;
+	uint8_t standart[6] = {0xFF, 0xFF, 0xFF, 0xFF, 0xFF, 0xFF};
+	uint8_t tempkey[6] = {0xFF, 0xFF, 0xFF, 0xFF, 0xFF, 0xFF};
+	char *fptr;
+	
+	if (strlen(Cmd) < 3) return usage_hf14_nested();
+	
+	char cmdp, ctmp;
+	cmdp = tolower(param_getchar(Cmd, 0));
+	blockNo = param_get8(Cmd, 1);
+	ctmp = tolower(param_getchar(Cmd, 2));
+
+	if (ctmp != 'a' && ctmp != 'b') {
+		PrintAndLogEx(WARNING, "key type must be A or B");
+		return 1;
+	}
+	
+	if (ctmp != 'a') 
+		keyType = 1;
+		
+	if (param_gethex(Cmd, 3, key, 12)) {
+		PrintAndLogEx(WARNING, "key must include 12 HEX symbols");
+		return 1;
+	}
+	
+	if (cmdp == 'o') {
+		trgBlockNo = param_get8(Cmd, 4);
+		ctmp = tolower(param_getchar(Cmd, 5));
+		if (ctmp != 'a' && ctmp != 'b') {
+			PrintAndLogEx(WARNING, "target key type must be A or B");
+			return 1;
+		}
+		if (ctmp != 'a') { 
+			trgKeyType = 1;
+		}
+	} else {
+		SectorsCnt = NumOfSectors(cmdp);
+	}
+	
+	uint8_t j = 4;
+	while ( ctmp != 0x00 ) {
+
+		ctmp = tolower(param_getchar(Cmd, j));
+		transferToEml |= (ctmp == 't');
+		createDumpFile |= (ctmp == 'd');
+		
+		j++;
+	}
+	
+	// check if we can authenticate to sector
+	res = mfCheckKeys(blockNo, keyType, true, 1, key, &key64);
+	if (res) {
+		PrintAndLogEx(WARNING, "Wrong key. Can't authenticate to block:%3d key type:%c", blockNo, keyType ? 'B' : 'A');
+		return 3;
+	}	
+	
+	if (cmdp == 'o') {
+		int16_t isOK = mfnested(blockNo, keyType, key, trgBlockNo, trgKeyType, keyBlock, true);
+		switch (isOK) {
+			case -1 : PrintAndLogEx(WARNING, "Error: No response from Proxmark.\n"); break;
+			case -2 : PrintAndLogEx(WARNING, "Button pressed. Aborted.\n"); break;
+			case -3 : PrintAndLogEx(FAILED, "Tag isn't vulnerable to Nested Attack (PRNG is not predictable).\n"); break;
+			case -4 : PrintAndLogEx(FAILED, "No valid key found"); break;
+			case -5 : 
+				key64 = bytes_to_num(keyBlock, 6);
+
+				// transfer key to the emulator
+				if (transferToEml) {
+					uint8_t sectortrailer;
+					if (trgBlockNo < 32*4) { 	// 4 block sector
+					sectortrailer = trgBlockNo | 0x03;
+					} else {					// 16 block sector
+					sectortrailer = trgBlockNo | 0x0f;
+					}
+					mfEmlGetMem(keyBlock, sectortrailer, 1);
+			
+					if (!trgKeyType)
+						num_to_bytes(key64, 6, keyBlock);
+					else
+						num_to_bytes(key64, 6, &keyBlock[10]);
+					mfEmlSetMem(keyBlock, sectortrailer, 1);	
+					PrintAndLogEx(SUCCESS, "Key transferred to emulator memory.");
+				}
+				return 0;
+			default : PrintAndLogEx(WARNING, "Unknown Error.\n");
+		}
+		return 2;
+	}
+	else { // ------------------------------------  multiple sectors working
+		uint64_t t1 = msclock();
+		
+		e_sector = calloc(SectorsCnt, sizeof(sector_t));
+		if (e_sector == NULL) return 1;
+		
+		//test current key and additional standard keys first
+		// add parameter key
+		memcpy( keyBlock + (MIFARE_DEFAULTKEYS_SIZE * 6), key, 6 );
+
+		for (int cnt = 0; cnt < MIFARE_DEFAULTKEYS_SIZE; cnt++){
+			num_to_bytes(g_mifare_default_keys[cnt], 6, (uint8_t*)(keyBlock + cnt * 6));
+		}
+
+		PrintAndLogEx(SUCCESS, "Testing known keys. Sector count=%d", SectorsCnt);
+		res = mfCheckKeys_fast( SectorsCnt, true, true, 1, MIFARE_DEFAULTKEYS_SIZE + 1, keyBlock, e_sector, false);
+				
+		uint64_t t2 = msclock() - t1;
+		PrintAndLogEx(SUCCESS, "Time to check %d known keys: %.0f seconds\n", MIFARE_DEFAULTKEYS_SIZE, (float)t2/1000.0 );
+		PrintAndLogEx(SUCCESS, "enter nested attack");
+		
+		// nested sectors
+		iterations = 0;
+		bool calibrate = true;
+
+		for (i = 0; i < MIFARE_SECTOR_RETRY; i++) {
+			for (uint8_t sectorNo = 0; sectorNo < SectorsCnt; ++sectorNo) {
+				for (trgKeyType = 0; trgKeyType < 2; ++trgKeyType) { 
+
+					if (e_sector[sectorNo].foundKey[trgKeyType]) continue;
+					
+					int16_t isOK = mfnested(blockNo, keyType, key, FirstBlockOfSector(sectorNo), trgKeyType, keyBlock, calibrate);
+					switch (isOK) {
+						case -1 : PrintAndLogEx(WARNING, "error: No response from Proxmark.\n"); break;
+						case -2 : PrintAndLogEx(WARNING, "button pressed. Aborted.\n"); break;
+						case -3 : PrintAndLogEx(FAILED, "Tag isn't vulnerable to Nested Attack (PRNG is not predictable).\n"); break;
+						case -4 : //key not found
+							calibrate = false;
+							iterations++;
+							continue; 
+						case -5 :
+							calibrate = false;
+							iterations++;
+							e_sector[sectorNo].foundKey[trgKeyType] = 1;
+							e_sector[sectorNo].Key[trgKeyType] = bytes_to_num(keyBlock, 6);
+
+							res = mfCheckKeys_fast( SectorsCnt, true, true, 2, 1, keyBlock, e_sector, false);
+							continue;
+							
+						default : PrintAndLogEx(WARNING, "unknown Error.\n");
+					}
+					free(e_sector);
+					return 2;
+				}
+			}
+		}
+		
+		t1 = msclock() - t1;
+		PrintAndLogEx(SUCCESS, "time in nested: %.0f seconds\n", (float)t1/1000.0);
+
+
+		// 20160116 If Sector A is found, but not Sector B,  try just reading it of the tag?
+		PrintAndLogEx(INFO, "trying to read key B...");
+		for (i = 0; i < SectorsCnt; i++) {
+			// KEY A  but not KEY B
+			if ( e_sector[i].foundKey[0] && !e_sector[i].foundKey[1] ) {
+				
+				uint8_t sectrail = (FirstBlockOfSector(i) + NumBlocksPerSector(i) - 1);
+				
+				PrintAndLogEx(SUCCESS, "reading block %d", sectrail);
+							
+				UsbCommand c = {CMD_MIFARE_READBL, {sectrail, 0, 0}};
+				num_to_bytes(e_sector[i].Key[0], 6, c.d.asBytes); // KEY A
+				clearCommandBuffer();
+				SendCommand(&c);
+
+				UsbCommand resp;
+				if ( !WaitForResponseTimeout(CMD_ACK,&resp,1500)) continue;
+					
+				uint8_t isOK  = resp.arg[0] & 0xff;
+				if (!isOK) continue;
+
+				uint8_t *data = resp.d.asBytes;
+				key64 = bytes_to_num(data+10, 6);
+				if (key64) {
+					PrintAndLogEx(SUCCESS, "data: %s", sprint_hex(data+10, 6));
+					e_sector[i].foundKey[1] = true;
+					e_sector[i].Key[1] = key64;
+				}
+			}
+		}
+
+		
+		//print them
+		printKeyTable( SectorsCnt, e_sector );
+		
+		// transfer them to the emulator
+		if (transferToEml) {
+			for (i = 0; i < SectorsCnt; i++) {
+				mfEmlGetMem(keyBlock, FirstBlockOfSector(i) + NumBlocksPerSector(i) - 1, 1);
+				if (e_sector[i].foundKey[0])
+					num_to_bytes(e_sector[i].Key[0], 6, keyBlock);
+				if (e_sector[i].foundKey[1])
+					num_to_bytes(e_sector[i].Key[1], 6, &keyBlock[10]);
+				mfEmlSetMem(keyBlock, FirstBlockOfSector(i) + NumBlocksPerSector(i) - 1, 1);
+			}
+			PrintAndLogEx(SUCCESS, "keys transferred to emulator memory.");
+		}
+		
+		// Create dump file
+		if (createDumpFile) {
+			fptr = GenerateFilename("hf-mf-", "-key.bin");
+			if (fptr == NULL) {
+				free(e_sector);
+				return 1;
+			}
+			
+			if ((fkeys = fopen(fptr, "wb")) == NULL) { 
+				PrintAndLogEx(WARNING, "could not create file " _YELLOW_(%s), fptr);
+				free(e_sector);
+				return 1;
+			}
+			
+			PrintAndLogEx(SUCCESS, "saving keys to binary file " _YELLOW_(%s), fptr);
+			for (i=0; i<SectorsCnt; i++) {
+				if (e_sector[i].foundKey[0]){
+					num_to_bytes(e_sector[i].Key[0], 6, tempkey);
+					fwrite ( tempkey, 1, 6, fkeys );
+				} else {
+					fwrite ( &standart, 1, 6, fkeys );
+				}
+			}
+			for( i=0; i<SectorsCnt; i++) {
+				if (e_sector[i].foundKey[1]){
+					num_to_bytes(e_sector[i].Key[1], 6, tempkey);
+					fwrite ( tempkey, 1, 6, fkeys );
+				} else {
+					fwrite ( &standart, 1, 6, fkeys );
+				}
+			}
+			fflush(fkeys);
+			fclose(fkeys);
+		}		
+		free(e_sector);
+	}
+
+	free(e_sector);	
+	return 0;
+}
+
+int CmdHF14AMfNestedHard(const char *Cmd) {
+	uint8_t blockNo = 0;
+	uint8_t keyType = 0;
+	uint8_t trgBlockNo = 0;
+	uint8_t trgKeyType = 0;
+	uint8_t key[6] = {0, 0, 0, 0, 0, 0};
+	uint8_t trgkey[6] = {0, 0, 0, 0, 0, 0};
+	uint8_t cmdp=0;
+	char filename[FILE_PATH_SIZE], *fptr;
+	char szTemp[FILE_PATH_SIZE-20];
+	char ctmp;
+	
+	bool know_target_key = false;
+	bool nonce_file_read = false;
+	bool nonce_file_write = false;
+	bool slow = false;
+	int tests = 0;
+	
+	switch(tolower(param_getchar(Cmd, cmdp))) {
+		case 'h': return usage_hf14_hardnested();
+		case 'r':
+			fptr = GenerateFilename("hf-mf-","-nonces.bin");
+			if (fptr == NULL) 
+				strncpy(filename, "nonces.bin", FILE_PATH_SIZE);
+			else
+				strncpy(filename, fptr, FILE_PATH_SIZE-1);
+				
+			nonce_file_read = true;
+			if (!param_gethex(Cmd, cmdp+1, trgkey, 12)) {
+				know_target_key = true;
+			}
+			cmdp++;
+			break;
+		case 't':
+			tests = param_get32ex(Cmd, cmdp+1, 100, 10);
+			if (!param_gethex(Cmd, cmdp+2, trgkey, 12)) {
+				know_target_key = true;
+			}
+			cmdp += 2;
+			break;
+		default:
+			if (param_getchar(Cmd, cmdp) == 0x00)
+			{
+				PrintAndLogEx(WARNING, "Block number is missing");
+				return 1;
+			
+			}
+			blockNo = param_get8(Cmd, cmdp);
+			ctmp = tolower(param_getchar(Cmd, cmdp+1));
+			if (ctmp != 'a' && ctmp != 'b') {
+				PrintAndLogEx(WARNING, "Key type must be A or B");
+				return 1;
+			}
+			
+			if (ctmp != 'a') { 
+				keyType = 1;
+			}
+			
+			if (param_gethex(Cmd, cmdp+2, key, 12)) {
+				PrintAndLogEx(WARNING, "Key must include 12 HEX symbols");
+				return 1;
+			}
+			
+			if (param_getchar(Cmd, cmdp+3) == 0x00)
+			{
+				PrintAndLogEx(WARNING, "Target block number is missing");
+				return 1;
+			}
+			
+			trgBlockNo = param_get8(Cmd, cmdp+3);
+
+			ctmp = tolower(param_getchar(Cmd, cmdp+4));
+			if (ctmp != 'a' && ctmp != 'b') {
+				PrintAndLogEx(WARNING, "Target key type must be A or B");
+				return 1;
+			}
+			if (ctmp != 'a') {
+				trgKeyType = 1;
+			}
+			cmdp += 5;
+	}
+	if (!param_gethex(Cmd, cmdp, trgkey, 12)) {
+		know_target_key = true;
+		cmdp++;
+	}
+
+	while ((ctmp = param_getchar(Cmd, cmdp))) {
+		switch(tolower(ctmp)) {
+		case 's':
+			slow = true;
+			break;
+		case 'w':
+			nonce_file_write = true;
+			fptr = GenerateFilename("hf-mf-","-nonces.bin");
+			if (fptr == NULL) 
+				return 1;
+			strncpy(filename, fptr, FILE_PATH_SIZE-1);
+			break;
+		case 'u':
+			param_getstr(Cmd, cmdp+1, szTemp, FILE_PATH_SIZE-20);
+			snprintf(filename, FILE_PATH_SIZE, "hf-mf-%s-nonces.bin", szTemp);
+			cmdp++;
+			break;
+		case 'f':
+			param_getstr(Cmd, cmdp+1, szTemp, FILE_PATH_SIZE-20);
+			strncpy(filename, szTemp, FILE_PATH_SIZE-20);
+			cmdp++;
+			break;
+		case 'i': 
+			SetSIMDInstr(SIMD_AUTO);
+			ctmp = tolower(param_getchar(Cmd, cmdp+1));
+			switch (ctmp) {
+				case '5':
+					SetSIMDInstr(SIMD_AVX512);
+					break;
+				case '2':
+					SetSIMDInstr(SIMD_AVX2);
+					break;
+				case 'a':
+					SetSIMDInstr(SIMD_AVX);
+					break;
+				case 's':
+					SetSIMDInstr(SIMD_SSE2);
+					break;
+				case 'm':
+					SetSIMDInstr(SIMD_MMX);
+					break;
+				case 'n':
+					SetSIMDInstr(SIMD_NONE);
+					break;
+				default:
+					PrintAndLogEx(WARNING, "Unknown SIMD type. %c", ctmp);
+					return 1;
+			}
+			cmdp += 2;
+			break;
+		default:
+			PrintAndLogEx(WARNING, "Unknown parameter '%c'\n", ctmp);
+			usage_hf14_hardnested();
+			return 1;
+		}
+		cmdp++;
+	}
+	
+	if ( !know_target_key ) {
+		uint64_t key64 = 0;
+		// check if we can authenticate to sector
+		int res = mfCheckKeys(blockNo, keyType, true, 1, key, &key64);
+		if (res) {
+			PrintAndLogEx(WARNING, "Key is wrong. Can't authenticate to block:%3d key type:%c", blockNo, keyType ? 'B' : 'A');
+			return 3;
+		}	
+	}
+	
+	PrintAndLogEx(NORMAL, "--target block no:%3d, target key type:%c, known target key: 0x%02x%02x%02x%02x%02x%02x%s, file action: %s, Slow: %s, Tests: %d ", 
+			trgBlockNo, 
+			trgKeyType?'B':'A', 
+			trgkey[0], trgkey[1], trgkey[2], trgkey[3], trgkey[4], trgkey[5],
+			know_target_key ? "" : " (not set)",
+			nonce_file_write ? "write": nonce_file_read ? "read" : "none",
+			slow ? "Yes" : "No",
+			tests);
+
+	uint64_t foundkey = 0;
+	int16_t isOK = mfnestedhard(blockNo, keyType, key, trgBlockNo, trgKeyType, know_target_key ? trgkey : NULL, nonce_file_read, nonce_file_write, slow, tests, &foundkey, filename);
+
+	DropField();
+	if (isOK) {
+		switch (isOK) {
+			case 1 : PrintAndLogEx(WARNING, "Error: No response from Proxmark.\n"); break;
+			case 2 : PrintAndLogEx(NORMAL, "Button pressed. Aborted.\n"); break;
+			default : break;
+		}
+		return 2;
+	}
+	return 0;
+}
+
+int randInRange(int min, int max) {
+	return min + (int) (rand() / (double) (RAND_MAX) * (max - min + 1));
+}
+
+//Fisher–Yates shuffle
+void shuffle( uint8_t *array, uint16_t len) {
+	uint8_t tmp[6];
+	uint16_t x;
+	time_t t;
+	srand((unsigned) time(&t));
+	while (len) {		
+		x = randInRange(0, (len -= 6) ) | 0; // 0 = i < n
+		x %= 6;
+		memcpy(tmp, array + x, 6);
+		memcpy(array + x, array + len, 6);	
+		memcpy(array + len, tmp, 6);		
+	}
+}
+
+int CmdHF14AMfChk_fast(const char *Cmd) {
+
+	char ctmp = 0x00;
+	ctmp = tolower(param_getchar(Cmd, 0));
+	if (strlen(Cmd) < 1 || ctmp == 'h') return usage_hf14_chk_fast();
+
+	FILE * f;
+	char filename[FILE_PATH_SIZE]={0};
+	char buf[13];
+	char *fptr;
+	uint8_t tempkey[6] = {0xFF, 0xFF, 0xFF, 0xFF, 0xFF, 0xFF};
+	uint8_t *keyBlock = NULL, *p;
+	uint8_t sectorsCnt = 1;
+	int i, keycnt = 0;
+	int clen = 0;
+	int transferToEml = 0, createDumpFile = 0;
+	uint32_t keyitems = MIFARE_DEFAULTKEYS_SIZE;
+	bool use_flashmemory = false;
+
+	sector_t *e_sector = NULL;
+	
+	keyBlock = calloc(MIFARE_DEFAULTKEYS_SIZE, 6);
+	if (keyBlock == NULL) return 1;
+
+	for (int cnt = 0; cnt < MIFARE_DEFAULTKEYS_SIZE; cnt++)
+		num_to_bytes(g_mifare_default_keys[cnt], 6, keyBlock + cnt * 6);
+	
+	// sectors
+	switch(ctmp) {
+		case '0': sectorsCnt =  MIFARE_MINI_MAXSECTOR; break;
+		case '1': sectorsCnt = MIFARE_1K_MAXSECTOR; break;
+		case '2': sectorsCnt = MIFARE_2K_MAXSECTOR; break;
+		case '4': sectorsCnt = MIFARE_4K_MAXSECTOR; break;
+		default:  sectorsCnt = MIFARE_1K_MAXSECTOR;
+	}
+
+	for (i = 1; param_getchar(Cmd, i); i++) {
+		
+		ctmp = tolower(param_getchar(Cmd, i));
+		clen = param_getlength(Cmd, i);
+		
+		if (clen == 12) {
+			
+			if ( param_gethex(Cmd, i, keyBlock + 6 * keycnt, 12) ){
+				PrintAndLogEx(FAILED, "not hex, skipping");
+				continue;
+			}
+
+			if ( keyitems - keycnt < 2) {
+				p = realloc(keyBlock, 6 * (keyitems += 64));
+				if (!p) {
+					PrintAndLogEx(FAILED, "Cannot allocate memory for Keys");
+					free(keyBlock);
+					return 2;
+				}
+				keyBlock = p;
+			}
+			PrintAndLogEx(NORMAL, "[%2d] key %s", keycnt, sprint_hex( (keyBlock + 6*keycnt), 6 ) );
+			keycnt++;
+		} else if ( clen == 1) {
+			if (ctmp == 't' ) { transferToEml = 1; continue; }
+			if (ctmp == 'd' ) { createDumpFile = 1; continue; }
+#ifdef WITH_FLASH			
+			if (ctmp == 'm' ) { use_flashmemory = true; continue; }
+#endif			
+		} else {
+			// May be a dic file
+			if ( param_getstr(Cmd, i, filename, FILE_PATH_SIZE) >= FILE_PATH_SIZE ) {
+				PrintAndLogEx(FAILED, "Filename too long");
+				continue;
+			}
+			
+			f = fopen( filename, "r");
+			if ( !f ){
+				PrintAndLogEx(FAILED, "File: " _YELLOW_(%s) ": not found or locked.", filename);
+				continue;
+			}
+			
+			// read file
+			while( fgets(buf, sizeof(buf), f) ){
+				if (strlen(buf) < 12 || buf[11] == '\n')
+					continue;
+			
+				while (fgetc(f) != '\n' && !feof(f)) ;  //goto next line
+				
+				if( buf[0]=='#' ) continue;	//The line start with # is comment, skip
+
+				if (!isxdigit(buf[0])){
+					PrintAndLogEx(FAILED, "File content error. '" _YELLOW_(%s)"' must include 12 HEX symbols", buf);
+					continue;
+				}
+				
+				buf[12] = 0;
+				if ( keyitems - keycnt < 2) {
+					p = realloc(keyBlock, 6 * (keyitems += 64));
+					if (!p) {
+						PrintAndLogEx(FAILED, "Cannot allocate memory for default keys");
+						free(keyBlock);
+						fclose(f);
+						return 2;
+					}
+					keyBlock = p;
+				}
+				int pos = 6 * keycnt;
+				memset(keyBlock + pos, 0, 6);
+				num_to_bytes(strtoll(buf, NULL, 16), 6, keyBlock + pos);
+				keycnt++;
+				memset(buf, 0, sizeof(buf));
+			}
+			fclose(f);
+			PrintAndLogEx(SUCCESS, "Loaded %2d keys from " _YELLOW_(%s), keycnt, filename);
+		}
+	}
+		
+	if (keycnt == 0 && !use_flashmemory) {
+		PrintAndLogEx(SUCCESS, "No key specified, trying default keys");
+		for (;keycnt < MIFARE_DEFAULTKEYS_SIZE; keycnt++)
+			PrintAndLogEx(NORMAL, "[%2d] %02x%02x%02x%02x%02x%02x", keycnt,
+				(keyBlock + 6*keycnt)[0],(keyBlock + 6*keycnt)[1], (keyBlock + 6*keycnt)[2],
+				(keyBlock + 6*keycnt)[3], (keyBlock + 6*keycnt)[4],	(keyBlock + 6*keycnt)[5]);
+	}
+	
+	// // initialize storage for found keys
+	e_sector = calloc(sectorsCnt, sizeof(sector_t));
+	if (e_sector == NULL) {
+		free(keyBlock);
+		return 1;
+	}
+			
+	uint32_t chunksize = keycnt > (USB_CMD_DATA_SIZE/6) ? (USB_CMD_DATA_SIZE/6) : keycnt;
+	bool firstChunk = true, lastChunk = false;
+	
+	// time
+	uint64_t t1 = msclock();
+
+	if ( use_flashmemory ) {
+		PrintAndLogEx(SUCCESS, "Using dictionary in flash memory");
+		mfCheckKeys_fast( sectorsCnt, true, true, 1, 0, keyBlock, e_sector, use_flashmemory);
+	} else {
+	
+		// strategys. 1= deep first on sector 0 AB,  2= width first on all sectors
+		for (uint8_t strategy = 1; strategy < 3; strategy++) {
+			PrintAndLogEx(SUCCESS, "Running strategy %u", strategy);
+
+				// main keychunk loop			
+				for (uint32_t i = 0; i < keycnt; i += chunksize) {
+					
+					if (ukbhit()) {
+						int gc = getchar(); (void)gc;
+						PrintAndLogEx(WARNING, "\naborted via keyboard!\n");
+						goto out;
+					}
+					
+					uint32_t size = ((keycnt - i)  > chunksize) ? chunksize : keycnt - i;
+					
+					// last chunk?
+					if ( size == keycnt - i)
+						lastChunk = true;
+					
+					int res = mfCheckKeys_fast( sectorsCnt, firstChunk, lastChunk, strategy, size, keyBlock + (i * 6), e_sector, false);
+
+					if ( firstChunk )
+						firstChunk = false;
+								
+					// all keys,  aborted
+					if ( res == 0 || res == 2 )
+						goto out;
+				} // end chunks of keys
+			firstChunk = true;
+			lastChunk = false;
+		} // end strategy
+	}
+out: 
+	t1 = msclock() - t1;
+	PrintAndLogEx(SUCCESS, "Time in checkkeys (fast):  %.1fs\n", (float)(t1/1000.0));
+
+	// check..
+	uint8_t found_keys = 0;
+	for (uint8_t i = 0; i < sectorsCnt; ++i) {
+		
+		if ( e_sector[i].foundKey[0] ) 
+			found_keys++;
+		
+		if ( e_sector[i].foundKey[1] )
+			found_keys++;
+	}
+	
+	if ( found_keys == 0 ) {
+		PrintAndLogEx(WARNING, "No keys found");
+	} else {
+	
+		printKeyTable( sectorsCnt, e_sector );
+
+		if (transferToEml) {
+			uint8_t block[16] = {0x00};
+			for (uint8_t i = 0; i < sectorsCnt; ++i ) {
+				mfEmlGetMem(block, FirstBlockOfSector(i) + NumBlocksPerSector(i) - 1, 1);
+				if (e_sector[i].foundKey[0])
+					num_to_bytes(e_sector[i].Key[0], 6, block);
+				if (e_sector[i].foundKey[1])
+					num_to_bytes(e_sector[i].Key[1], 6, block+10);
+				mfEmlSetMem(block, FirstBlockOfSector(i) + NumBlocksPerSector(i) - 1, 1);
+			}
+			PrintAndLogEx(SUCCESS, "Found keys have been transferred to the emulator memory");
+		}
+		
+		if (createDumpFile) {
+			fptr = GenerateFilename("hf-mf-", "-key.bin");
+			if (fptr == NULL) 
+				return 1;
+
+			FILE *fkeys = fopen(fptr, "wb");
+			if (fkeys == NULL) { 
+				PrintAndLogEx(WARNING, "Could not create file " _YELLOW_(%s), fptr);
+				free(keyBlock);
+				free(e_sector);
+				return 1;
+			}
+			PrintAndLogEx(SUCCESS, "Printing keys to binary file " _YELLOW_(%s)"...", fptr);
+		
+			for (i=0; i<sectorsCnt; i++) {
+				num_to_bytes(e_sector[i].Key[0], 6, tempkey);
+				fwrite (tempkey, 1, 6, fkeys);
+			}
+
+			for (i=0; i<sectorsCnt; i++) {
+				num_to_bytes(e_sector[i].Key[1], 6, tempkey);
+				fwrite (tempkey, 1, 6, fkeys );
+			}
+
+			fclose(fkeys);
+			PrintAndLogEx(SUCCESS, "Found keys have been dumped to " _YELLOW_(%s)" --> 0xffffffffffff has been inserted for unknown keys.", fptr);			
+		}	
+	}
+	
+	free(keyBlock);
+	free(e_sector);
+	PrintAndLogEx(NORMAL, "");
+	return 0;
+}
+
+int CmdHF14AMfChk(const char *Cmd) {
+
+	char ctmp = tolower(param_getchar(Cmd, 0));
+	if (strlen(Cmd) < 3 || ctmp == 'h') return usage_hf14_chk();
+
+	FILE * f;
+	char filename[FILE_PATH_SIZE] = {0};
+	char buf[13];
+	uint8_t *keyBlock = NULL, *p;
+	sector_t *e_sector = NULL;
+
+	uint8_t blockNo = 0;
+	uint8_t SectorsCnt = 1;
+	uint8_t keyType = 0;
+	uint32_t keyitems = MIFARE_DEFAULTKEYS_SIZE;
+	uint64_t key64 = 0;	
+	uint8_t tempkey[6] = {0xFF, 0xFF, 0xFF, 0xFF, 0xFF, 0xFF};
+	char *fptr;
+	int clen = 0;
+	int transferToEml = 0;
+	int createDumpFile = 0;	
+	int i, res, keycnt = 0;
+
+	keyBlock = calloc(MIFARE_DEFAULTKEYS_SIZE, 6);
+	if (keyBlock == NULL) return 1;
+
+	for (int cnt = 0; cnt < MIFARE_DEFAULTKEYS_SIZE; cnt++)
+		num_to_bytes(g_mifare_default_keys[cnt], 6, (uint8_t*)(keyBlock + cnt * 6));
+	
+	if (param_getchar(Cmd, 0)=='*') {
+		blockNo = 3;
+		SectorsCnt = NumOfSectors( param_getchar(Cmd+1, 0) );
+	} else {
+		blockNo = param_get8(Cmd, 0);
+	}
+	
+	ctmp = tolower(param_getchar(Cmd, 1));
+	clen = param_getlength(Cmd, 1);
+	if (clen == 1) {
+		switch (ctmp) {	
+		case 'a':
+			keyType = 0;
+			break;
+		case 'b':
+			keyType = 1;
+			break;
+		case '?':
+			keyType = 2;
+			break;
+		default:
+			PrintAndLogEx(FAILED, "Key type must be A , B or ?");
+			free(keyBlock);
+			return 1;
+		};
+	}
+
+	for (i = 2; param_getchar(Cmd, i); i++) {
+
+		ctmp = tolower(param_getchar(Cmd, i));
+		clen = param_getlength(Cmd, i);
+		
+		if (clen == 12) {
+			
+			if ( param_gethex(Cmd, i, keyBlock + 6 * keycnt, 12) ){
+				PrintAndLogEx(FAILED, "not hex, skipping");
+				continue;
+			}
+
+			if ( keyitems - keycnt < 2) {
+				p = realloc(keyBlock, 6 * (keyitems += 64));
+				if (!p) {
+					PrintAndLogEx(FAILED, "cannot allocate memory for Keys");
+					free(keyBlock);
+					return 2;
+				}
+				keyBlock = p;
+			}
+			PrintAndLogEx(NORMAL, "[%2d] key %s", keycnt, sprint_hex( (keyBlock + 6*keycnt), 6 ) );;
+			keycnt++;
+		} else if ( clen == 1 ) {
+			if (ctmp == 't' ) { transferToEml = 1; continue; }
+			if (ctmp == 'd' ) { createDumpFile = 1; continue; }
+		} else {
+			// May be a dic file
+			if ( param_getstr(Cmd, i, filename, sizeof(filename)) >= FILE_PATH_SIZE ) {
+				PrintAndLogEx(FAILED, "File name too long");
+				continue;
+			}
+			
+			f = fopen( filename , "r");
+			if ( !f ) {
+				PrintAndLogEx(FAILED, "File: " _YELLOW_(%s) ": not found or locked.", filename);
+				continue;
+			}
+			
+			// load keys from dictionary file
+			while( fgets(buf, sizeof(buf), f) ){
+				if (strlen(buf) < 12 || buf[11] == '\n')
+					continue;
+			
+				while (fgetc(f) != '\n' && !feof(f)) ;  //goto next line
+				
+				if( buf[0]=='#' ) continue;	//The line start with # is comment, skip
+
+				// codesmell, only checks first char?
+				if (!isxdigit(buf[0])){
+					PrintAndLogEx(FAILED, "File content error. '" _YELLOW_(%s)"' must include 12 HEX symbols",buf);
+					continue;
+				}
+				
+				buf[12] = 0;
+
+				if ( keyitems - keycnt < 2) {
+					p = realloc(keyBlock, 6 * (keyitems += 64));
+					if (!p) {
+						PrintAndLogEx(FAILED, "Cannot allocate memory for defKeys");
+						free(keyBlock);
+						fclose(f);
+						return 2;
+					}
+					keyBlock = p;
+				}
+				memset(keyBlock + 6 * keycnt, 0, 6);
+				num_to_bytes(strtoll(buf, NULL, 16), 6, keyBlock + 6*keycnt);
+				//PrintAndLogEx(NORMAL, "check key[%2d] %012" PRIx64, keycnt, bytes_to_num(keyBlock + 6*keycnt, 6));
+				keycnt++;
+				memset(buf, 0, sizeof(buf));
+			}
+			fclose(f);
+			PrintAndLogEx(SUCCESS, "Loaded %2d keys from " _YELLOW_(%s), keycnt, filename);
+		}
+	}
+	
+	if (keycnt == 0) {
+		PrintAndLogEx(INFO, "No key specified, trying default keys");
+		for (;keycnt < MIFARE_DEFAULTKEYS_SIZE; keycnt++)
+			PrintAndLogEx(NORMAL, "[%2d] %02x%02x%02x%02x%02x%02x", keycnt,
+				(keyBlock + 6*keycnt)[0],(keyBlock + 6*keycnt)[1], (keyBlock + 6*keycnt)[2],
+				(keyBlock + 6*keycnt)[3], (keyBlock + 6*keycnt)[4],	(keyBlock + 6*keycnt)[5], 6);
+	}
+	
+	// initialize storage for found keys
+	e_sector = calloc(SectorsCnt, sizeof(sector_t));
+	if (e_sector == NULL) {
+		free(keyBlock);
+		return 1;
+	}
+
+	// empty e_sector
+	for(int i = 0; i < SectorsCnt; ++i){
+		e_sector[i].Key[0] = 0xffffffffffff;
+		e_sector[i].Key[1] = 0xffffffffffff;
+		e_sector[i].foundKey[0] = false;
+		e_sector[i].foundKey[1] = false;
+	}
+		
+	
+	uint8_t trgKeyType = 0;
+	uint32_t max_keys = keycnt > (USB_CMD_DATA_SIZE/6) ? (USB_CMD_DATA_SIZE/6) : keycnt;
+	
+	// time
+	uint64_t t1 = msclock();
+
+	
+	// check keys.
+	for (trgKeyType = (keyType==2)?0:keyType; trgKeyType < 2; (keyType==2) ? (++trgKeyType) : (trgKeyType=2) ) {
+
+		int b = blockNo;
+		for (int i = 0; i < SectorsCnt; ++i) {
+			
+			// skip already found keys.
+			if (e_sector[i].foundKey[trgKeyType]) continue;
+						
+			for (uint32_t c = 0; c < keycnt; c += max_keys) {
+								
+				printf("."); fflush(stdout);
+				if (ukbhit()) {
+					int gc = getchar();	(void)gc;
+					PrintAndLogEx(INFO, "\naborted via keyboard!\n");
+					goto out;
+				}
+								
+				uint32_t size = keycnt-c > max_keys ? max_keys : keycnt-c;
+				
+				res = mfCheckKeys(b, trgKeyType, true, size, &keyBlock[6*c], &key64);
+				if (!res) {
+					e_sector[i].Key[trgKeyType] = key64;
+					e_sector[i].foundKey[trgKeyType] = true;
+					break;
+				}
+				
+
+			}
+			b < 127 ? ( b +=4 ) : ( b += 16 );	
+		}
+	}
+	t1 = msclock() - t1;
+	PrintAndLogEx(SUCCESS, "\nTime in checkkeys: %.0f seconds\n", (float)t1/1000.0);
+
+		
+	// 20160116 If Sector A is found, but not Sector B,  try just reading it of the tag?
+	if ( keyType != 1 ) {
+		PrintAndLogEx(INFO, "testing to read key B...");
+		for (i = 0; i < SectorsCnt; i++) {
+			// KEY A  but not KEY B
+			if ( e_sector[i].foundKey[0] && !e_sector[i].foundKey[1] ) {
+							
+				uint8_t sectrail = (FirstBlockOfSector(i) + NumBlocksPerSector(i) - 1);
+				
+				PrintAndLogEx(NORMAL, "Reading block %d", sectrail);
+				
+				UsbCommand c = {CMD_MIFARE_READBL, {sectrail, 0, 0}};
+				num_to_bytes(e_sector[i].Key[0], 6, c.d.asBytes); // KEY A
+				clearCommandBuffer();
+				SendCommand(&c);
+
+				UsbCommand resp;
+				if ( !WaitForResponseTimeout(CMD_ACK,&resp,1500)) continue;
+					
+				uint8_t isOK  = resp.arg[0] & 0xff;
+				if (!isOK) continue;
+
+				uint8_t *data = resp.d.asBytes;
+				key64 = bytes_to_num(data+10, 6);
+				if (key64) {
+					PrintAndLogEx(NORMAL, "Data:%s", sprint_hex(data+10, 6));
+					e_sector[i].foundKey[1] = 1;
+					e_sector[i].Key[1] = key64;
+				}
+			}
+		}
+	}
+
+out:
+	
+	//print keys
+	printKeyTable( SectorsCnt, e_sector );
+	
+	if (transferToEml) {
+		uint8_t block[16] = {0x00};
+		for (uint8_t i = 0; i < SectorsCnt; ++i ) {
+			mfEmlGetMem(block, FirstBlockOfSector(i) + NumBlocksPerSector(i) - 1, 1);
+			if (e_sector[i].foundKey[0])
+				num_to_bytes(e_sector[i].Key[0], 6, block);
+			if (e_sector[i].foundKey[1])
+				num_to_bytes(e_sector[i].Key[1], 6, block+10);
+			mfEmlSetMem(block, FirstBlockOfSector(i) + NumBlocksPerSector(i) - 1, 1);
+		}
+		PrintAndLogEx(SUCCESS, "Found keys have been transferred to the emulator memory");
+	}
+	
+	if (createDumpFile) {
+		fptr = GenerateFilename("hf-mf-", "-key.bin");
+		if (fptr == NULL) {
+			free(keyBlock);
+			free(e_sector);			
+			return 1;
+		}
+
+		FILE *fkeys = fopen(fptr, "wb");
+		if (fkeys == NULL) { 
+			PrintAndLogEx(WARNING, "Could not create file " _YELLOW_(%s), fptr);
+			free(keyBlock);
+			free(e_sector);
+			return 1;
+		}
+		PrintAndLogEx(INFO, "Printing keys to binary file " _YELLOW_(%s)"...", fptr);
+	
+		for( i=0; i<SectorsCnt; i++) {
+			num_to_bytes(e_sector[i].Key[0], 6, tempkey);
+			fwrite ( tempkey, 1, 6, fkeys );
+		}
+		for(i=0; i<SectorsCnt; i++) {
+			num_to_bytes(e_sector[i].Key[1], 6, tempkey);
+			fwrite ( tempkey, 1, 6, fkeys );
+		}
+		fclose(fkeys);
+		PrintAndLogEx(SUCCESS, "Found keys have been dumped to file " _YELLOW_(%s)". 0xffffffffffff has been inserted for unknown keys.", fptr);
+	}
+
+	free(keyBlock);
+	free(e_sector);
+	PrintAndLogEx(NORMAL, "");
+	return 0;
+}
+
+sector_t *k_sector = NULL;
+uint8_t k_sectorsCount = 16;
+static void emptySectorTable(){
+
+	// initialize storage for found keys
+	if (k_sector == NULL)
+		k_sector = calloc(k_sectorsCount, sizeof(sector_t));
+	if (k_sector == NULL) 
+		return;
+		
+	// empty e_sector
+	for(int i = 0; i < k_sectorsCount; ++i){
+		k_sector[i].Key[0] = 0xffffffffffff;
+		k_sector[i].Key[1] = 0xffffffffffff;
+		k_sector[i].foundKey[0] = false;
+		k_sector[i].foundKey[1] = false;
+	}
+}
+
+void showSectorTable(){
+	if (k_sector != NULL) {
+		printKeyTable(k_sectorsCount, k_sector);
+		free(k_sector);
+		k_sector = NULL;
+	}
+}
+
+void readerAttack(nonces_t data, bool setEmulatorMem, bool verbose) {
+
+	uint64_t key = 0;	
+	bool success = false;
+	
+	if (k_sector == NULL)
+		emptySectorTable();
+
+	success = mfkey32_moebius(data, &key);
+	if (success) {
+		uint8_t sector = data.sector;
+		uint8_t keytype = data.keytype;
+
+		PrintAndLogEx(INFO, "Reader is trying authenticate with: Key %s, sector %02d: [%012" PRIx64 "]"
+			, keytype ? "B" : "A"
+			, sector
+			, key
+		);
+
+		k_sector[sector].Key[keytype] = key;
+		k_sector[sector].foundKey[keytype] = true;
+
+		//set emulator memory for keys
+		if (setEmulatorMem) {
+			uint8_t	memBlock[16] = {0,0,0,0,0,0, 0xff, 0x0F, 0x80, 0x69, 0,0,0,0,0,0};
+			num_to_bytes( k_sector[sector].Key[0], 6, memBlock);
+			num_to_bytes( k_sector[sector].Key[1], 6, memBlock+10);
+			//iceman,  guessing this will not work so well for 4K tags.
+			PrintAndLogEx(INFO, "Setting Emulator Memory Block %02d: [%s]"
+				, (sector*4) + 3
+				, sprint_hex( memBlock, sizeof(memBlock))
+				);
+			mfEmlSetMem( memBlock, (sector*4) + 3, 1);
+		}
+	}
+}
+
+int CmdHF14AMf1kSim(const char *Cmd) {
+
+	uint8_t uid[10] = {0, 0, 0, 0, 0, 0, 0, 0, 0, 0};
+	uint8_t exitAfterNReads = 0;
+	uint8_t flags = (FLAG_UID_IN_EMUL | FLAG_4B_UID_IN_DATA);
+	int uidlen = 0;
+	uint8_t cmdp = 0;
+	bool errors = false, verbose = false, setEmulatorMem = false;
+	nonces_t data[1];
+		
+	while(param_getchar(Cmd, cmdp) != 0x00 && !errors) {
+		switch( tolower(param_getchar(Cmd, cmdp))) {
+		case 'e':
+			setEmulatorMem = true;
+			cmdp++;
+			break;
+		case 'h':
+			return usage_hf14_mf1ksim();
+		case 'i':
+			flags |= FLAG_INTERACTIVE;
+			cmdp++;
+			break;
+		case 'n':
+			exitAfterNReads = param_get8(Cmd, cmdp+1);
+			cmdp += 2;
+			break;
+		case 'u':
+			param_gethex_ex(Cmd, cmdp+1, uid, &uidlen);
+			switch(uidlen) {
+				case 20: flags = FLAG_10B_UID_IN_DATA; break;
+				case 14: flags = FLAG_7B_UID_IN_DATA; break;
+				case  8: flags = FLAG_4B_UID_IN_DATA; break;
+				default: return usage_hf14_mf1ksim();
+			}
+			cmdp += 2;
+			break;
+		case 'v':
+			verbose = true;
+			cmdp++;
+			break;
+		case 'x':
+			flags |= FLAG_NR_AR_ATTACK;
+			cmdp++;
+			break;
+		default:
+			PrintAndLogEx(WARNING, "Unknown parameter '%c'", param_getchar(Cmd, cmdp));
+			errors = true;
+			break;
+		}
+	}
+	//Validations
+	if (errors) return usage_hf14_mf1ksim();
+	
+	PrintAndLogEx(NORMAL, " uid:%s, numreads:%d, flags:%d (0x%02x) "
+				, (uidlen == 0 ) ? "N/A" : sprint_hex(uid, uidlen>>1)
+				, exitAfterNReads
+				, flags
+				, flags);
+
+	UsbCommand c = {CMD_SIMULATE_MIFARE_CARD, {flags, exitAfterNReads, 0}};
+	memcpy(c.d.asBytes, uid, sizeof(uid));
+	clearCommandBuffer();
+	SendCommand(&c);
+	UsbCommand resp;		
+
+	if(flags & FLAG_INTERACTIVE) {
+		PrintAndLogEx(INFO, "Press pm3-button or send another cmd to abort simulation");
+
+		while( !ukbhit() ){	
+			if (!WaitForResponseTimeout(CMD_ACK, &resp, 1500) ) continue;
+			if ( !(flags & FLAG_NR_AR_ATTACK) ) break;
+			if ( (resp.arg[0] & 0xffff) != CMD_SIMULATE_MIFARE_CARD ) break;
+
+			memcpy(data, resp.d.asBytes, sizeof(data));
+			readerAttack(data[0], setEmulatorMem, verbose);
+		}
+		showSectorTable();
+	}
+	return 0;
+}
+
+int CmdHF14AMfSniff(const char *Cmd){
+	bool wantLogToFile = false;
+	bool wantDecrypt = false;
+	//bool wantSaveToEml = false; TODO
+	bool wantSaveToEmlFile = false;
+
+	//var 
+	int res = 0, len = 0, blockLen = 0;
+	int pckNum = 0, num = 0;
+	uint8_t sak = 0;
+	uint8_t uid[10];
+	uint8_t uid_len = 0;
+	uint8_t atqa[2] = {0x00, 0x00};
+	bool isTag = false;
+	uint8_t *buf = NULL;
+	uint16_t bufsize = 0;
+	uint8_t *bufPtr = NULL;
+	uint16_t traceLen = 0;
+	
+	memset(uid, 0x00, sizeof(uid));
+	
+	char ctmp = tolower(param_getchar(Cmd, 0));
+	if ( ctmp == 'h') return usage_hf14_sniff();
+	
+	for (int i = 0; i < 4; i++) {
+		ctmp = tolower(param_getchar(Cmd, i));
+		if (ctmp == 'l') wantLogToFile = true;
+		if (ctmp == 'd') wantDecrypt = true;
+		//if (ctmp == 'e') wantSaveToEml = true; TODO
+		if (ctmp == 'f') wantSaveToEmlFile = true;
+	}
+	
+	PrintAndLogEx(NORMAL, "-------------------------------------------------------------------------\n");
+	PrintAndLogEx(NORMAL, "Executing mifare sniffing command. \n");
+	PrintAndLogEx(NORMAL, "Press the key on the proxmark3 device to abort both proxmark3 and client.\n");
+	PrintAndLogEx(NORMAL, "Press the key on pc keyboard to abort the client.\n");
+	PrintAndLogEx(NORMAL, "-------------------------------------------------------------------------\n");
+
+	UsbCommand c = {CMD_MIFARE_SNIFFER, {0, 0, 0}};
+	clearCommandBuffer();
+	SendCommand(&c);
+
+	UsbCommand resp;
+	
+	// wait cycle
+	while (true) {
+		printf("."); fflush(stdout);
+		if (ukbhit()) {
+			int gc = getchar(); (void)gc;
+			PrintAndLogEx(INFO, "\naborted via keyboard!\n");
+			break;
+		}
+		
+		if ( !WaitForResponseTimeout(CMD_ACK, &resp, 2000) ) {
+			continue;
+		}
+		
+		res = resp.arg[0] & 0xff;
+		traceLen = resp.arg[1];
+		len = resp.arg[2];
+
+		if (res == 0) {
+			PrintAndLogEx(SUCCESS, "hf mifare sniff finished");
+			free(buf);
+			return 0;
+		}
+
+		if (res == 1) {								// there is (more) data to be transferred
+			if (pckNum == 0) {						// first packet, (re)allocate necessary buffer
+				if (traceLen > bufsize || buf == NULL) {
+					uint8_t *p;
+					if (buf == NULL)				// not yet allocated
+						p = calloc(traceLen, sizeof(uint8_t));
+					else							// need more memory
+						p = realloc(buf, traceLen);
+					
+					if (p == NULL) {
+						PrintAndLogEx(FAILED, "Cannot allocate memory for trace");
+						free(buf);
+						return 2;
+					}
+					buf = p;
+				}
+				bufPtr = buf;
+				bufsize = traceLen;
+				memset(buf, 0x00, traceLen);
+			}
+
+			// what happens if LEN is bigger then TRACELEN --iceman
+			memcpy(bufPtr, resp.d.asBytes, len);
+			bufPtr += len;
+			pckNum++;
+		}
+
+		if (res == 2) {								// received all data, start displaying
+			blockLen = bufPtr - buf;
+			bufPtr = buf;
+			PrintAndLogEx(NORMAL, ">\n");
+			PrintAndLogEx(SUCCESS, "received trace len: %d packages: %d", blockLen, pckNum);
+			while (bufPtr - buf < blockLen) {
+				bufPtr += 6;						// skip (void) timing information
+				len = *((uint16_t *)bufPtr);
+				if(len & 0x8000) {
+					isTag = true;
+					len &= 0x7fff;
+				} else {
+					isTag = false;
+				}
+				bufPtr += 2;
+				
+				// the uid identification package 
+				// 0xFF 0xFF xx xx xx xx xx xx xx xx xx xx aa aa cc 0xFF 0xFF
+				// x = uid,  a = atqa, c = sak
+				if ((len == 17) && (bufPtr[0] == 0xff) && (bufPtr[1] == 0xff) && (bufPtr[15] == 0xff) && (bufPtr[16] == 0xff)) {
+					memcpy(uid, bufPtr + 2, 10);
+					memcpy(atqa, bufPtr + 2 + 10, 2);
+					switch (atqa[0] & 0xC0) {
+						case 0x80: uid_len = 10; break;
+						case 0x40: uid_len = 7; break;
+						default:   uid_len = 4; break;
+					}
+					sak = bufPtr[14];
+					PrintAndLogEx(SUCCESS, "UID %s | ATQA %02x %02x | SAK 0x%02x", 
+						sprint_hex(uid, uid_len),
+						atqa[1], 
+						atqa[0], 
+						sak);
+					if (wantLogToFile || wantDecrypt) {
+						FillFileNameByUID(logHexFileName, uid, ".log", uid_len);
+						AddLogCurrentDT(logHexFileName);
+						PrintAndLogEx(SUCCESS, "Trace saved to %s", logHexFileName);
+					}						
+					if (wantDecrypt)
+						mfTraceInit(uid, uid_len, atqa, sak, wantSaveToEmlFile);
+				} else {
+					PrintAndLogEx(NORMAL, "%03d| %s |%s", num, isTag ? "TAG" : "RDR", sprint_hex(bufPtr, len));
+					if (wantLogToFile) 
+						AddLogHex(logHexFileName, isTag ? "TAG| ":"RDR| ", bufPtr, len);
+					if (wantDecrypt) 
+						mfTraceDecode(bufPtr, len, wantSaveToEmlFile);
+					num++;	
+				}
+				bufPtr += len;
+				bufPtr += ((len-1)/8+1);	// ignore parity
+			}
+			pckNum = 0;
+		}
+	} // while (true)
+
+	free(buf);
+	return 0;
+}
+
+int CmdHF14AMfDbg(const char *Cmd) {
+
+	char ctmp = tolower(param_getchar(Cmd, 0));
+	if (strlen(Cmd) < 1 || ctmp == 'h' ) return usage_hf14_dbg();
+	
+	uint8_t dbgMode = param_get8ex(Cmd, 0, 0, 10);
+	if (dbgMode > 4) return usage_hf14_dbg();
+
+	UsbCommand c = {CMD_MIFARE_SET_DBGMODE, {dbgMode, 0, 0}};
+	SendCommand(&c);
+	return 0;
+}
+
+int CmdHF14AMfKeyBrute(const char *Cmd) {
+
+	uint8_t blockNo = 0, keytype = 0;
+	uint8_t key[6] = {0, 0, 0, 0, 0, 0};
+	uint64_t foundkey = 0;
+	
+	char cmdp = tolower(param_getchar(Cmd, 0));	
+	if ( cmdp == 'h' ) return usage_hf14_keybrute();
+	
+	// block number
+	blockNo = param_get8(Cmd, 0);	 
+	
+	// keytype
+	cmdp = tolower(param_getchar(Cmd, 1));
+	if ( cmdp == 'b' ) keytype = 1;
+	
+	// key
+	if (param_gethex(Cmd, 2, key, 12)) return usage_hf14_keybrute();
+	
+	uint64_t t1 = msclock();
+	
+	if (mfKeyBrute( blockNo, keytype, key, &foundkey))
+		PrintAndLogEx(SUCCESS, "found valid key: %012" PRIx64 " \n", foundkey);
+	else
+		PrintAndLogEx(FAILED, "key not found");
+	
+	t1 = msclock() - t1;
+	PrintAndLogEx(SUCCESS, "\ntime in keybrute: %.0f seconds\n", (float)t1/1000.0);
+	return 0;	
+}
+
+void printKeyTable( uint8_t sectorscnt, sector_t *e_sector ){
+	char strA[12+1] = {0};
+	char strB[12+1] = {0};	
+	PrintAndLogEx(NORMAL, "|---|----------------|---|----------------|---|");
+	PrintAndLogEx(NORMAL, "|sec|key A           |res|key B           |res|");
+	PrintAndLogEx(NORMAL, "|---|----------------|---|----------------|---|");
+	for (uint8_t i = 0; i < sectorscnt; ++i) {
+		
+		snprintf(strA, sizeof(strA), "------------");
+		snprintf(strB, sizeof(strB), "------------");
+		
+		if ( e_sector[i].foundKey[0] )
+			snprintf(strA, sizeof(strA), "%012" PRIx64, e_sector[i].Key[0]);
+		
+		if ( e_sector[i].foundKey[1] )
+			snprintf(strB, sizeof(strB), "%012" PRIx64, e_sector[i].Key[1]);
+
+		
+		PrintAndLogEx(NORMAL, "|%03d|  %s  | %d |  %s  | %d |"
+			, i
+			, strA, e_sector[i].foundKey[0]
+			, strB, e_sector[i].foundKey[1]
+		);
+	}
+	PrintAndLogEx(NORMAL, "|---|----------------|---|----------------|---|");
+}
+
+// EMULATOR COMMANDS
+int CmdHF14AMfEGet(const char *Cmd) {
+	uint8_t blockNo = 0;
+	uint8_t data[16] = {0x00};
+	char c = tolower(param_getchar(Cmd, 0));
+	
+	if (strlen(Cmd) < 1 || c == 'h') return usage_hf14_eget();
+	
+	blockNo = param_get8(Cmd, 0);
+
+	PrintAndLogEx(NORMAL, "");
+	if (!mfEmlGetMem(data, blockNo, 1)) {
+		PrintAndLogEx(NORMAL, "data[%3d]:%s", blockNo, sprint_hex(data, sizeof(data)));
+	} else {
+		PrintAndLogEx(WARNING, "Command execute timeout");
+	}
+  return 0;
+}
+
+int CmdHF14AMfEClear(const char *Cmd) {
+	char c = tolower(param_getchar(Cmd, 0));
+	if (c == 'h') return usage_hf14_eclr();
+	
+	UsbCommand cmd = {CMD_MIFARE_EML_MEMCLR, {0, 0, 0}};
+	clearCommandBuffer();
+	SendCommand(&cmd);
+	return 0;
+}
+
+int CmdHF14AMfESet(const char *Cmd) {
+	char c = tolower(param_getchar(Cmd, 0));
+	uint8_t memBlock[16];
+	uint8_t blockNo = 0;
+	memset(memBlock, 0x00, sizeof(memBlock));
+
+	if (strlen(Cmd) < 3 || c == 'h')
+		return usage_hf14_eset();
+	
+	blockNo = param_get8(Cmd, 0);
+	
+	if (param_gethex(Cmd, 1, memBlock, 32)) {
+		PrintAndLogEx(WARNING, "block data must include 32 HEX symbols");
+		return 1;
+	}
+	
+	//  1 - blocks count
+	return mfEmlSetMem(memBlock, blockNo, 1);
+}
+
+int CmdHF14AMfELoad(const char *Cmd) {
+
+	size_t counter = 0;
+	char filename[FILE_PATH_SIZE];
+	int blockNum, numBlocks, nameParamNo = 1;
+	uint8_t blockWidth = 16;
+	char c = tolower(param_getchar(Cmd, 0));
+
+	if ( strlen(Cmd) < 2 &&  c == 'h' ) 
+		return usage_hf14_eload();
+	
+	switch (c) {
+		case '0' : numBlocks = MIFARE_MINI_MAXBLOCK; break;
+		case '1' : 
+		case '\0': numBlocks = MIFARE_1K_MAXBLOCK; break;
+		case '2' : numBlocks = MIFARE_2K_MAXBLOCK; break;
+		case '4' : numBlocks = MIFARE_4K_MAXBLOCK; break;
+		case 'u' : numBlocks = 255; blockWidth = 4; break;
+		default:  {
+			numBlocks = MIFARE_1K_MAXBLOCK;
+			nameParamNo = 0;
+		}
+	}
+	uint32_t numblk2 = param_get32ex(Cmd, 2, 0, 10);
+	if (numblk2 > 0) 
+		numBlocks = numblk2;
+
+	param_getstr(Cmd, nameParamNo, filename, sizeof(filename));
+	
+	uint8_t *data = calloc(4096, sizeof(uint8_t));
+	size_t datalen = 0;
+	//int res = loadFile(filename, "bin", data, &datalen);
+	int res = loadFileEML( filename, "eml", data, &datalen);
+	if ( res ) {
+		free(data);
+		return 1;
+	}
+	
+	// 64 or 256 blocks.
+	if ( (datalen % blockWidth) != 0 ) {
+		PrintAndLogEx(FAILED, "File content error. Size doesn't match blockwidth ");
+		free(data);		
+		return 2;
+	}
+	
+	PrintAndLogEx(INFO, "Copying to emulator memory");
+	
+	blockNum = 0;
+	while ( datalen ) {
+		
+		if (mfEmlSetMem_xt(data + counter, blockNum, 1, blockWidth)) {
+			PrintAndLogEx(FAILED, "Cant set emul block: %3d", blockNum);
+			free(data);
+			return 3;
+		}
+		printf("."); fflush(stdout);
+		
+		blockNum++;
+		counter += blockWidth;
+		datalen -= blockWidth;
+	}
+	PrintAndLogEx(NORMAL, "\n");
+
+	// Ultralight /Ntag
+	if ( blockWidth == 4 ) {
+		if ((blockNum != numBlocks)) {		
+			PrintAndLogEx(FAILED, "Warning, Ultralight/Ntag file content, Loaded %d blocks into emulator memory", blockNum);
+			free(data);
+			return 0;
+		}
+	} else {
+		if ((blockNum != numBlocks)) {
+			PrintAndLogEx(FAILED, "Error, file content, Only loaded %d blocks, must be %d blocks into emulator memory", blockNum, numBlocks);
+			free(data);
+			return 4;
+		}
+	}
+	PrintAndLogEx(SUCCESS, "Loaded %d blocks from file: " _YELLOW_(%s), blockNum, filename);
+	free(data);
+	return 0;
+}
+
+int CmdHF14AMfESave(const char *Cmd) {
+
+	char filename[FILE_PATH_SIZE];
+	char * fnameptr = filename;
+	uint8_t *dump;
+	int len, bytes, nameParamNo = 1;
+	uint16_t blocks;
+
+	memset(filename, 0, sizeof(filename));
+
+	char c = tolower(param_getchar(Cmd, 0));	
+	if (c == 'h') return usage_hf14_esave();
+
+	blocks = NumOfBlocks(c);
+	bytes = blocks * MFBLOCK_SIZE;	
+
+	dump = calloc(bytes, sizeof(uint8_t));
+	if (!dump) {
+		PrintAndLogEx(WARNING, "Fail, cannot allocate memory");
+		return 1;
+	}
+	memset(dump, 0, bytes);
+	
+	PrintAndLogEx(INFO, "downloading from emulator memory");
+	if (!GetFromDevice( BIG_BUF_EML, dump, bytes, 0, NULL, 2500, false)) {
+		PrintAndLogEx(WARNING, "Fail, transfer from device time-out");
+		free(dump);
+		return 2;
+	}	
+
+	len = param_getstr(Cmd, nameParamNo, filename, sizeof(filename));
+	if (len > FILE_PATH_SIZE - 5) len = FILE_PATH_SIZE - 5;
+	
+	// user supplied filename?
+	if (len < 1) {
+		fnameptr += sprintf(fnameptr, "hf-mf-");
+		FillFileNameByUID(fnameptr, dump, "-dump", 4);
+	}
+	
+	saveFile(filename, "bin", dump, bytes);
+	saveFileEML(filename, "eml", dump, bytes, MFBLOCK_SIZE);
+	saveFileJSON(filename, "json", jsfCardMemory, dump, bytes);
+	free(dump);
+	return 0;
+}
+
+int CmdHF14AMfECFill(const char *Cmd) {
+	uint8_t keyType = 0;
+	uint8_t numSectors = 16;
+	char c = tolower(param_getchar(Cmd, 0));
+	
+	if (strlen(Cmd) < 1 || c == 'h')
+		return usage_hf14_ecfill();
+
+	if (c != 'a' &&  c != 'b') {
+		PrintAndLogEx(WARNING, "Key type must be A or B");
+		return 1;
+	}
+	if (c != 'a')
+		keyType = 1;
+
+	c = tolower(param_getchar(Cmd, 1));
+	numSectors = NumOfSectors(c);
+
+	PrintAndLogEx(NORMAL, "--params: numSectors: %d, keyType: %c\n", numSectors, (keyType == 0) ? 'A' : 'B');
+	UsbCommand cmd = {CMD_MIFARE_EML_CARDLOAD, {numSectors, keyType, 0}};
+	clearCommandBuffer();
+	SendCommand(&cmd);
+	return 0;
+}
+
+int CmdHF14AMfEKeyPrn(const char *Cmd) {
+	int i;
+	uint8_t numSectors;
+	uint8_t data[16];
+	uint64_t keyA, keyB;
+
+	char c = tolower(param_getchar(Cmd, 0));
+	if ( c == 'h' )
+		return usage_hf14_ekeyprn();
+
+	numSectors = NumOfSectors(c);
+	
+	PrintAndLogEx(NORMAL, "|---|----------------|----------------|");
+	PrintAndLogEx(NORMAL, "|sec|key A           |key B           |");
+	PrintAndLogEx(NORMAL, "|---|----------------|----------------|");
+	for (i = 0; i < numSectors; i++) {
+		if (mfEmlGetMem(data, FirstBlockOfSector(i) + NumBlocksPerSector(i) - 1, 1)) {
+			PrintAndLogEx(WARNING, "error get block %d", FirstBlockOfSector(i) + NumBlocksPerSector(i) - 1);
+			break;
+		}
+		keyA = bytes_to_num(data, 6);
+		keyB = bytes_to_num(data + 10, 6);
+		PrintAndLogEx(NORMAL, "|%03d|  %012" PRIx64 "  |  %012" PRIx64 "  |", i, keyA, keyB);
+	}
+	PrintAndLogEx(NORMAL, "|---|----------------|----------------|");
+	return 0;
+}
+
+// CHINESE MAGIC COMMANDS 
+int CmdHF14AMfCSetUID(const char *Cmd) {
+	uint8_t wipeCard = 0;
+	uint8_t uid[8] = {0x00};
+	uint8_t oldUid[8] = {0x00};
+	uint8_t atqa[2] = {0x00};
+	uint8_t sak[1] = {0x00};
+	uint8_t atqaPresent = 1;
+	int res, argi = 0;
+	char ctmp;
+
+	if (strlen(Cmd) < 1 || param_getchar(Cmd, argi) == 'h') 
+		return usage_hf14_csetuid();
+
+	if (param_getchar(Cmd, argi) && param_gethex(Cmd, argi, uid, 8))
+		return usage_hf14_csetuid();
+
+	argi++;
+
+	ctmp = tolower(param_getchar(Cmd, argi));
+	if (ctmp == 'w') {
+		wipeCard = 1;
+		atqaPresent = 0;
+	}
+
+	if (atqaPresent) {
+		if (param_getchar(Cmd, argi)) {
+			if (param_gethex(Cmd, argi, atqa, 4)) {
+				PrintAndLogEx(WARNING, "ATQA must include 4 HEX symbols");
+				return 1;
+			}
+			argi++;
+			if (!param_getchar(Cmd, argi) || param_gethex(Cmd, argi, sak, 2)) {
+				PrintAndLogEx(WARNING, "SAK must include 2 HEX symbols");
+				return 1;
+			}
+			argi++;
+		} else
+			atqaPresent = 0;
+	}
+
+	if (!wipeCard) {
+		ctmp = tolower(param_getchar(Cmd, argi));
+		if (ctmp == 'w') {
+			wipeCard = 1;
+		}
+	}
+
+	PrintAndLogEx(NORMAL, "--wipe card:%s  uid:%s", (wipeCard)?"YES":"NO", sprint_hex(uid, 4));
+
+	res = mfCSetUID(uid, (atqaPresent) ? atqa : NULL, (atqaPresent) ? sak : NULL, oldUid, wipeCard);
+	if (res) {
+		PrintAndLogEx(WARNING, "Can't set UID. error=%d", res);
+		return 1;
+	}
+	
+	PrintAndLogEx(SUCCESS, "old UID:%s", sprint_hex(oldUid, 4));
+	PrintAndLogEx(SUCCESS, "new UID:%s", sprint_hex(uid, 4));
+	return 0;
+}
+
+int CmdHF14AMfCSetBlk(const char *Cmd) {
+	uint8_t block[16] = {0x00};
+	uint8_t blockNo = 0;
+	uint8_t params = MAGIC_SINGLE;
+	int res;
+	char ctmp = tolower(param_getchar(Cmd, 0));
+
+	if (strlen(Cmd) < 1 || ctmp == 'h') return usage_hf14_csetblk();
+
+	blockNo = param_get8(Cmd, 0);
+
+	if (param_gethex(Cmd, 1, block, 32)) return usage_hf14_csetblk();
+	
+	ctmp = tolower(param_getchar(Cmd, 2));
+	if (ctmp == 'w')
+		params |= MAGIC_WIPE;
+	
+	PrintAndLogEx(NORMAL, "--block number:%2d data:%s", blockNo, sprint_hex(block, 16));
+
+	res = mfCSetBlock(blockNo, block, NULL, params);
+	if (res) {
+		PrintAndLogEx(WARNING, "Can't write block. error=%d", res);
+		return 1;
+	}
+	return 0;
+}
+
+int CmdHF14AMfCLoad(const char *Cmd) {
+
+	uint8_t buf8[16] = {0x00};
+	uint8_t fillFromEmulator = 0;
+	int blockNum, flags = 0;
+	bool fillFromJson = false;
+	bool fillFromBin = false;
+	char fileName[50] = {0};
+	
+	char ctmp = tolower(param_getchar(Cmd, 0));
+	if ( param_getlength(Cmd, 0) == 1 ) {
+		if (ctmp == 'h' || ctmp == 0x00) return usage_hf14_cload();
+		if (ctmp == 'e' ) fillFromEmulator = 1;
+		if (ctmp == 'j' ) fillFromJson = true;
+		if (ctmp == 'b' ) fillFromBin = true;
+	}
+
+	if (fillFromJson || fillFromBin)
+		param_getstr(Cmd, 1, fileName, sizeof(fileName));
+
+	
+	if (fillFromEmulator) {
+		for (blockNum = 0; blockNum < 16 * 4; blockNum += 1) {
+			if (mfEmlGetMem(buf8, blockNum, 1)) {
+				PrintAndLogEx(WARNING, "Cant get block: %d", blockNum);
+				return 2;
+			}
+			if (blockNum == 0) flags = MAGIC_INIT + MAGIC_WUPC;				// switch on field and send magic sequence
+			if (blockNum == 1) flags = 0;									// just write
+			if (blockNum == 16 * 4 - 1) flags = MAGIC_HALT + MAGIC_OFF;		// Done. Magic Halt and switch off field.
+
+			if (mfCSetBlock(blockNum, buf8, NULL, flags)) {
+				PrintAndLogEx(WARNING, "Cant set magic card block: %d", blockNum);
+				return 3;
+			}
+			printf("."); fflush(stdout);
+		}
+		PrintAndLogEx(NORMAL, "\n");
+		return 0;
+	}
+
+	size_t maxdatalen = 4096;
+	uint8_t *data = calloc(maxdatalen, sizeof(uint8_t));
+	size_t datalen = 0;
+	int res = 0;
+	if (fillFromBin) {
+		res = loadFile(fileName, "bin", data, &datalen);
+	} else {
+		if (fillFromJson) {
+			res = loadFileJSON(fileName, "json", data, maxdatalen, &datalen);
+		} else {
+			res = loadFileEML( Cmd, "eml", data, &datalen);
+		}
+	}
+	
+	if ( res ) {
+		if ( data )
+			free(data);
+		return 1;
+	}
+	
+//	PrintAndLogEx(INFO, "DATA | %s", sprint_hex(data+1000, 24) );
+	
+
+	// 64 or 256blocks.
+	if (datalen != 1024 && datalen != 4096) {
+		PrintAndLogEx(WARNING, "File content error. ");
+		free(data);		
+		return 2;
+	}
+	
+	PrintAndLogEx(INFO, "Copying to magic card");
+			
+	blockNum = 0;
+	while ( datalen ) {
+
+		// switch on field and send magic sequence	
+		if (blockNum == 0) flags = MAGIC_INIT + MAGIC_WUPC;
+
+		// write					
+		if (blockNum == 1) flags = 0;
+		
+		// Switch off field.
+		if (blockNum == 16 * 4 - 1) flags = MAGIC_HALT + MAGIC_OFF;
+
+		if (mfCSetBlock(blockNum, data + (16 * blockNum), NULL, flags)) {
+			PrintAndLogEx(WARNING, "Can't set magic card block: %d", blockNum);
+			free(data);
+			return 3;
+		}
+		
+		datalen -= 16;
+		
+		printf("."); fflush(stdout);
+		blockNum++;
+		
+		// magic card type - mifare 1K
+		if (blockNum >= MIFARE_1K_MAXBLOCK ) break;  
+	}
+	PrintAndLogEx(NORMAL, "\n");
+
+	// 64 or 256blocks.
+	if (blockNum != 16 * 4 && blockNum != 32 * 4 + 8 * 16){
+		PrintAndLogEx(WARNING, "File content error. There must be 64 blocks");
+		free(data);
+		return 4;
+	}
+	
+	PrintAndLogEx(SUCCESS, "Card loaded %d blocks from file", blockNum);	
+	free(data);
+	return 0;
+}
+
+int CmdHF14AMfCGetBlk(const char *Cmd) {
+	uint8_t data[16] = {0};
+	uint8_t blockNo = 0;
+	int res;
+	memset(data, 0x00, sizeof(data));
+
+	char ctmp = tolower(param_getchar(Cmd, 0));
+	if (strlen(Cmd) < 1 || ctmp == 'h') return usage_hf14_cgetblk();
+
+	blockNo = param_get8(Cmd, 0);
+
+	PrintAndLogEx(NORMAL, "--block number:%2d ", blockNo);
+
+	res = mfCGetBlock(blockNo, data, MAGIC_SINGLE);
+	if (res) {
+		PrintAndLogEx(WARNING, "Can't read block. error=%d", res);
+		return 1;
+	}
+	
+	PrintAndLogEx(NORMAL, "data: %s", sprint_hex(data, sizeof(data)));
+	
+	if (mfIsSectorTrailer(blockNo)) {
+		PrintAndLogEx(NORMAL, "Trailer decoded:");
+		PrintAndLogEx(NORMAL, "Key A: %s", sprint_hex_inrow(data, 6));
+		PrintAndLogEx(NORMAL, "Key B: %s", sprint_hex_inrow(&data[10], 6));
+		int bln = mfFirstBlockOfSector(mfSectorNum(blockNo));
+		int blinc = (mfNumBlocksPerSector(mfSectorNum(blockNo)) > 4) ? 5 : 1;
+		for (int i = 0; i < 4; i++) {
+			PrintAndLogEx(NORMAL, "Access block %d%s: %s", bln, ((blinc > 1) && (i < 3) ? "+" : "") , mfGetAccessConditionsDesc(i, &data[6]));
+			bln += blinc;
+		}
+		PrintAndLogEx(NORMAL, "UserData: %s", sprint_hex_inrow(&data[9], 1));
+	}
+		
+	return 0;
+}
+
+int CmdHF14AMfCGetSc(const char *Cmd) {
+	uint8_t data[16] = {0};
+	uint8_t sector = 0;
+	int i, res, flags;
+
+	char ctmp = tolower(param_getchar(Cmd, 0));
+	if (strlen(Cmd) < 1 || ctmp == 'h') return usage_hf14_cgetsc();
+
+	sector = param_get8(Cmd, 0);
+	if (sector > 39) {
+		PrintAndLogEx(WARNING, "Sector number must be less then 40");
+		return 1;
+	}
+
+	PrintAndLogEx(NORMAL, "\n  # | data    |  Sector | %02d/ 0x%02X ", sector, sector);
+	PrintAndLogEx(NORMAL, "----+------------------------------------------------");
+	uint8_t blocks = 4;
+	uint8_t start = sector * 4;
+	if ( sector > 32 ) {
+		blocks = 16;
+		start = 128 + ( sector - 32 ) * 16;
+	}
+	
+	flags = MAGIC_INIT + MAGIC_WUPC;
+	
+	for (i = 0; i < blocks; i++) {
+		if (i == 1) flags = 0;
+		if (i == blocks-1) flags = MAGIC_HALT + MAGIC_OFF;
+
+		res = mfCGetBlock( start + i, data, flags);
+		if (res) {
+			PrintAndLogEx(WARNING, "Can't read block. %d error=%d", start + i, res);
+			return 1;
+		}
+		PrintAndLogEx(NORMAL, "%3d | %s", start + i, sprint_hex(data, 16));
+	}
+	return 0;
+}
+
+int CmdHF14AMfCSave(const char *Cmd) {
+
+	char filename[FILE_PATH_SIZE];
+	char * fnameptr = filename;
+	uint8_t *dump;	
+	bool fillEmulator = false;
+	bool errors = false, hasname = false, useuid = false;
+	int i, len, flags;
+	uint8_t numblocks = 0, cmdp = 0;
+	uint16_t bytes = 0;
+	char ctmp;
+
+	while (param_getchar(Cmd, cmdp) != 0x00 && !errors) {
+		ctmp = tolower(param_getchar(Cmd, cmdp));
+		switch (ctmp) {	
+		case 'e':
+			useuid = true;
+			fillEmulator = true;
+			cmdp++;
+			break;
+		case 'h':
+			return usage_hf14_csave();
+		case '0':
+		case '1':
+		case '2':
+		case '4':
+			numblocks = NumOfBlocks(ctmp);
+			bytes =  numblocks * MFBLOCK_SIZE;
+			PrintAndLogEx(SUCCESS, "Saving magic mifare %cK", ctmp);
+			cmdp++;
+			break;
+		case 'u':
+			useuid = true;
+			hasname = true;
+			cmdp++;			
+			break;
+		case 'o':
+			len = param_getstr(Cmd, cmdp+1, filename, FILE_PATH_SIZE);
+			if (len < 1) {
+				errors = true;
+				break;
+			}
+
+			useuid = false;
+			hasname = true;		
+			cmdp += 2;
+			break;			
+		default:
+			PrintAndLogEx(WARNING, "Unknown parameter '%c'", param_getchar(Cmd, cmdp));
+			errors = true;
+			break;
+		}
+	}
+
+	if (!hasname && !fillEmulator) errors = true;
+	
+	if (errors || cmdp == 0) return usage_hf14_csave();
+
+	dump = calloc(bytes, sizeof(uint8_t));
+	if (!dump) {
+		PrintAndLogEx(WARNING, "Fail, cannot allocate memory");
+		return 1;
+	}
+	memset(dump, 0, bytes);
+	
+	flags = MAGIC_INIT + MAGIC_WUPC;
+	for (i = 0; i < numblocks; i++) {
+		if (i == 1) flags = 0;
+		if (i == numblocks - 1) flags = MAGIC_HALT + MAGIC_OFF;
+	
+		if (mfCGetBlock(i, dump + (i*MFBLOCK_SIZE), flags)) {
+			PrintAndLogEx(WARNING, "Cant get block: %d", i);
+			free(dump);
+			return 2;
+		}
+	}
+	
+	if ( useuid ){
+		fnameptr += sprintf(fnameptr, "hf-mf-");		
+		FillFileNameByUID(fnameptr, dump, "-dump", 4);
+	}
+	
+	if (fillEmulator) {
+		PrintAndLogEx(INFO, "uploading to emulator memory");
+		for (i = 0; i < numblocks; i += 5) {			
+			if (mfEmlSetMem(dump + (i*MFBLOCK_SIZE), i, 5)) {
+				PrintAndLogEx(WARNING, "Cant set emul block: %d", i);
+			}
+			printf("."); fflush(stdout);
+		}
+		PrintAndLogEx(NORMAL, "\n");
+		PrintAndLogEx(SUCCESS, "uploaded %d bytes to emulator memory", bytes);
+	}
+
+	saveFile(filename, "bin", dump, bytes);
+	saveFileEML(filename, "eml", dump, bytes, MFBLOCK_SIZE);
+	saveFileJSON(filename, "json", jsfCardMemory, dump, bytes);
+	free(dump);
+	return 0;
+}
+
+//needs nt, ar, at, Data to decrypt
+int CmdHf14AMfDecryptBytes(const char *Cmd){
+	
+	char ctmp = tolower(param_getchar(Cmd, 0));
+	if (strlen(Cmd) < 1 || ctmp == 'h') return usage_hf14_decryptbytes();
+	
+	uint32_t nt 	= param_get32ex(Cmd,0,0,16);
+	uint32_t ar_enc = param_get32ex(Cmd,1,0,16);
+	uint32_t at_enc = param_get32ex(Cmd,2,0,16);
+
+	int len = param_getlength(Cmd, 3);
+	if (len & 1 ) {
+		PrintAndLogEx(WARNING, "Uneven hex string length. LEN=%d", len);
+		return 1;
+	}
+
+	PrintAndLogEx(NORMAL, "nt\t%08X", nt);
+	PrintAndLogEx(NORMAL, "ar enc\t%08X", ar_enc);
+	PrintAndLogEx(NORMAL, "at enc\t%08X", at_enc);
+		
+	uint8_t *data = calloc(len, sizeof(uint8_t));
+	param_gethex_ex(Cmd, 3, data, &len);
+	len >>= 1;
+	tryDecryptWord( nt, ar_enc, at_enc, data, len);
+	free (data);
+	return 0;
+}
+
+int CmdHf14AMfSetMod(const char *Cmd) {
+	uint8_t key[6] = {0, 0, 0, 0, 0, 0};
+	uint8_t mod = 2;
+
+	char ctmp = param_getchar(Cmd, 0);
+	if (ctmp == '0') {
+		mod = 0;
+	} else if (ctmp == '1') {
+		mod = 1;
+	}
+	int gethexfail = param_gethex(Cmd, 1, key, 12);
+	if (mod == 2 || gethexfail) {
+		PrintAndLogEx(NORMAL, "Sets the load modulation strength of a MIFARE Classic EV1 card.");
+		PrintAndLogEx(NORMAL, "Usage: hf mf setmod <0|1> <block 0 key A>");
+		PrintAndLogEx(NORMAL, "       0 = normal modulation");
+		PrintAndLogEx(NORMAL, "       1 = strong modulation (default)");
+		return 1;
+	}
+
+	UsbCommand c = {CMD_MIFARE_SETMOD, {mod, 0, 0}};
+	memcpy(c.d.asBytes, key, 6);
+	clearCommandBuffer();
+	SendCommand(&c);
+
+	UsbCommand resp;
+	if (WaitForResponseTimeout(CMD_ACK, &resp, 1500)) {
+		uint8_t ok = resp.arg[0] & 0xff;
+		PrintAndLogEx(SUCCESS, "isOk:%02x", ok);
+		if (!ok)
+			PrintAndLogEx(FAILED, "Failed.");
+	} else {
+		PrintAndLogEx(WARNING, "Command execute timeout");
+	}
+	return 0;
+}
+
+// Mifare NACK bug detection
+int CmdHf14AMfNack(const char *Cmd) {
+
+	bool verbose = false;
+	char ctmp = tolower(param_getchar(Cmd, 0));
+	if ( ctmp == 'h' ) return usage_hf14_nack();
+	if ( ctmp == 'v' ) verbose = true;
+
+	if ( verbose )
+		PrintAndLogEx(INFO, "Started testing card for NACK bug. Press key to abort");
+	
+	detect_classic_nackbug(verbose);
+	return 0;
+}
+
+int CmdHF14AMfice(const char *Cmd) {
+
+	uint8_t blockNo = 0;
+	uint8_t keyType = 0;
+	uint8_t trgBlockNo = 0;
+	uint8_t trgKeyType = 1;
+	bool slow = false;
+	bool initialize = true;
+	bool acquisition_completed = false;
+	uint8_t cmdp=0;
+	uint32_t flags = 0;
+	uint32_t total_num_nonces = 0;
+	char ctmp;
+	char filename[FILE_PATH_SIZE], *fptr;
+	FILE *fnonces = NULL;
+	UsbCommand resp;
+
+	uint32_t part_limit = 3000;
+	uint32_t limit = 50000;
+
+	while ((ctmp = param_getchar(Cmd, cmdp))) {
+		switch(tolower(ctmp))
+		{
+		case 'h':
+			return usage_hf14_ice();
+		case 'f':
+			param_getstr(Cmd, cmdp+1, filename, FILE_PATH_SIZE);
+			cmdp++;
+			break;
+		case 'l':
+			limit = param_get32ex(Cmd, cmdp+1, 50000, 10);
+			cmdp++;
+			break;
+		default:
+			PrintAndLogEx(WARNING, "Unknown parameter '%c'\n", ctmp);
+			usage_hf14_ice();
+			return 1;
+		}
+		cmdp++;
+	}
+
+	if(filename[0]=='\0')
+	{
+		fptr = GenerateFilename("hf-mf-","-nonces.bin");
+		if (fptr == NULL) 
+			return 1;
+		strcpy(filename, fptr);
+	}
+
+	PrintAndLogEx(NORMAL, "Collecting %u nonces \n", limit);
+	
+	if ((fnonces = fopen(filename,"wb")) == NULL) { 
+		PrintAndLogEx(WARNING, "Could not create file " _YELLOW_(%s),filename);
+		return 3;
+	}
+
+	clearCommandBuffer();
+
+	uint64_t t1 = msclock();
+	
+	do {
+		if (ukbhit()) {
+			int gc = getchar(); (void)gc;
+			PrintAndLogEx(INFO, "\naborted via keyboard!\n");
+			break;
+		}
+		
+		flags = 0;
+		flags |= initialize ? 0x0001 : 0;
+		flags |= slow ? 0x0002 : 0;
+		UsbCommand c = {CMD_MIFARE_ACQUIRE_NONCES, {blockNo + keyType * 0x100, trgBlockNo + trgKeyType * 0x100, flags}};
+		clearCommandBuffer();
+		SendCommand(&c);		
+	
+		if (!WaitForResponseTimeout(CMD_ACK, &resp, 3000)) goto out;
+		if (resp.arg[0])  goto out;
+
+		uint32_t items = resp.arg[2];
+		if (fnonces) {
+			fwrite(resp.d.asBytes, 1, items*4, fnonces);
+			fflush(fnonces);
+		}
+	
+		total_num_nonces += items;
+		if ( total_num_nonces > part_limit ) {
+			PrintAndLogEx(INFO, "Total nonces %u\n", total_num_nonces);
+			part_limit += 3000;
+		}
+		
+		acquisition_completed = ( total_num_nonces > limit); 
+
+		initialize = false;
+		
+	} while (!acquisition_completed);
+
+out:
+	PrintAndLogEx(SUCCESS, "time: %" PRIu64 " seconds\n", (msclock()-t1)/1000);
+	
+	if ( fnonces ) {
+		fflush(fnonces);
+		fclose(fnonces);
+	}
+
+	UsbCommand c = {CMD_MIFARE_ACQUIRE_NONCES, {blockNo + keyType * 0x100, trgBlockNo + trgKeyType * 0x100, 4}};
+	clearCommandBuffer();
+	SendCommand(&c);
+	return 0;
+}
+
+int CmdHF14AMfAuth4(const char *Cmd) {
+	uint8_t keyn[20] = {0};
+	int keynlen = 0;
+	uint8_t key[16] = {0};
+	int keylen = 0;
+
+	CLIParserInit("hf mf auth4", 
+		"Executes AES authentication command in ISO14443-4", 
+		"Usage:\n\thf mf auth4 4000 000102030405060708090a0b0c0d0e0f -> executes authentication\n"
+			"\thf mf auth4 9003 FFFFFFFFFFFFFFFFFFFFFFFFFFFFFFFF -> executes authentication\n");
+
+	void* argtable[] = {
+		arg_param_begin,
+		arg_str1(NULL,  NULL,     "<Key Num (HEX 2 bytes)>", NULL),
+		arg_str1(NULL,  NULL,     "<Key Value (HEX 16 bytes)>", NULL),
+		arg_param_end
+	};
+	CLIExecWithReturn(Cmd, argtable, true);
+	
+	CLIGetHexWithReturn(1, keyn, &keynlen);
+	CLIGetHexWithReturn(2, key, &keylen);
+	CLIParserFree();
+	
+	if (keynlen != 2) {
+		PrintAndLogEx(ERR, "<Key Num> must be 2 bytes long instead of: %d", keynlen);
+		return 1;
+	}
+	
+	if (keylen != 16) {
+		PrintAndLogEx(ERR, "<Key Value> must be 16 bytes long instead of: %d", keylen);
+		return 1;
+	}
+
+	return MifareAuth4(NULL, keyn, key, true, false, true);
+}
+
+// https://www.nxp.com/docs/en/application-note/AN10787.pdf
+int CmdHF14AMfMAD(const char *cmd) {
+
+	CLIParserInit("hf mf mad", 
+		"Checks and prints Mifare Application Directory (MAD)", 
+		"Usage:\n\thf mf mad -> shows MAD if exists\n");
+
+	void* argtable[] = {
+		arg_param_begin,
+		arg_lit0("vV",  "verbose",  "show technical data"),
+		arg_param_end
+	};
+	CLIExecWithReturn(cmd, argtable, true);
+	bool verbose = arg_get_lit(1);
+	
+	CLIParserFree();
+
+	uint8_t sector[16 * 4] = {0};
+	if (mfReadSector(MF_MAD1_SECTOR, MF_KEY_A, (uint8_t *)g_mifare_mad_key, sector)) {
+		PrintAndLogEx(ERR, "read sector 0 error. card don't have MAD or don't have MAD on default keys.");
+		return 2;
+	}
+	
+	if (verbose) {
+		for(int i = 0; i < 4; i ++)
+			PrintAndLogEx(NORMAL, "[%d] %s", i, sprint_hex(&sector[i * 16], 16));		
+	}
+
+	bool haveMAD2 = false;
+	MAD1DecodeAndPrint(sector, verbose, &haveMAD2);
+	
+	if (haveMAD2) {
+		if (mfReadSector(MF_MAD2_SECTOR, MF_KEY_A, (uint8_t *)g_mifare_mad_key, sector)) {
+			PrintAndLogEx(ERR, "read sector 0x10 error. card don't have MAD or don't have MAD on default keys.");
+			return 2;
+		}
+
+		MAD2DecodeAndPrint(sector, verbose);
+	}
+	
+	return 0;
+}
+
+int CmdHF14AMfList(const char *Cmd) {
+	CmdTraceList("mf");
+	return 0;
+}
+
+static command_t CommandTable[] = {
+	{"help",		CmdHelp,				1, "This help"},
+	{"list",		CmdHF14AMfList,         0, "[Deprecated] List ISO 14443-a / Mifare history"},	
+	{"darkside",	CmdHF14AMfDarkside,		0, "Darkside attack. read parity error messages."},
+	{"nested",		CmdHF14AMfNested,		0, "Nested attack. Test nested authentication"},
+	{"hardnested", 	CmdHF14AMfNestedHard, 	0, "Nested attack for hardened Mifare cards"},
+	{"keybrute",	CmdHF14AMfKeyBrute,		0, "J_Run's 2nd phase of multiple sector nested authentication key recovery"},	
+	{"nack",		CmdHf14AMfNack,			0, "Test for Mifare NACK bug"},
+	{"chk",			CmdHF14AMfChk,			0, "Check keys"},
+	{"fchk",		CmdHF14AMfChk_fast,		0, "Check keys fast, targets all keys on card"},
+	{"decrypt",		CmdHf14AMfDecryptBytes, 1, "[nt] [ar_enc] [at_enc] [data] - to decrypt snoop or trace"},
+	{"-----------",	CmdHelp,				1, ""},
+	{"dbg",			CmdHF14AMfDbg,			0, "Set default debug mode"},
+	{"rdbl",		CmdHF14AMfRdBl,			0, "Read MIFARE classic block"},
+	{"rdsc",		CmdHF14AMfRdSc,			0, "Read MIFARE classic sector"},
+	{"dump",		CmdHF14AMfDump,			0, "Dump MIFARE classic tag to binary file"},
+	{"restore",		CmdHF14AMfRestore,		0, "Restore MIFARE classic binary file to BLANK tag"},
+	{"wrbl",		CmdHF14AMfWrBl,			0, "Write MIFARE classic block"},
+	{"setmod",		CmdHf14AMfSetMod, 		0, "Set MIFARE Classic EV1 load modulation strength"},	
+	{"auth4",		CmdHF14AMfAuth4,		0, "ISO14443-4 AES authentication"},
+//	{"sniff",		CmdHF14AMfSniff,		0, "Sniff card-reader communication"},
+	{"-----------",	CmdHelp,				1, ""},
+	{"sim",			CmdHF14AMf1kSim,		0, "Simulate MIFARE card"},
+	{"eclr",		CmdHF14AMfEClear,		0, "Clear simulator memory block"},
+	{"eget",		CmdHF14AMfEGet,			0, "Get simulator memory block"},
+	{"eset",		CmdHF14AMfESet,			0, "Set simulator memory block"},
+	{"eload",		CmdHF14AMfELoad,		0, "Load from file emul dump"},
+	{"esave",		CmdHF14AMfESave,		0, "Save to file emul dump"},
+	{"ecfill",		CmdHF14AMfECFill,		0, "Fill simulator memory with help of keys from simulator"},
+	{"ekeyprn",		CmdHF14AMfEKeyPrn,		0, "Print keys from simulator memory"},
+	{"-----------",	CmdHelp,				1, ""},
+	{"csetuid",		CmdHF14AMfCSetUID,		0, "Set UID for magic Chinese card"},
+	{"csetblk",		CmdHF14AMfCSetBlk,		0, "Write block - Magic Chinese card"},
+	{"cgetblk",		CmdHF14AMfCGetBlk,		0, "Read block - Magic Chinese card"},
+	{"cgetsc",		CmdHF14AMfCGetSc,		0, "Read sector - Magic Chinese card"},
+	{"cload",		CmdHF14AMfCLoad,		0, "Load dump into magic Chinese card"},
+	{"csave",		CmdHF14AMfCSave,		0, "Save dump from magic Chinese card into file or emulator"},
+	{"-----------",	CmdHelp,				1, ""},
+	{"mad",			CmdHF14AMfMAD,			0, "Checks and prints MAD"},
+//	{"ndef",		CmdHF14AMfHDEF,			0, "Checks and prints NDEF records from card"},
+
+	{"ice",			CmdHF14AMfice,			0, "collect Mifare Classic nonces to file"},
+	{NULL, NULL, 0, NULL}
+};
+
+int CmdHFMF(const char *Cmd) {
+	clearCommandBuffer();
+	CmdsParse(CommandTable, Cmd);
+	return 0;
+}
+
+int CmdHelp(const char *Cmd) {
+	CmdsHelp(CommandTable);
+	return 0;
+}