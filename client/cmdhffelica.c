--- conflicted
+++ resolved
@@ -400,11 +400,7 @@
     uint16_t numbits = 0;
     clearCommandBuffer();
     if (verbose) {
-<<<<<<< HEAD
-        PrintAndLogEx(NORMAL, "Send RAW COMMAND - Frame: %s", sprint_hex(data, datalen));
-=======
-        PrintAndLogEx(INFO, "Send Service Request Frame: %s", sprint_hex(data, datalen));
->>>>>>> 8e45e0e5
+        PrintAndLogEx(INFO, "Send raw command - Frame: %s", sprint_hex(data, datalen));
     }
     SendCommandMIX(CMD_HF_FELICA_COMMAND, flags, (datalen & 0xFFFF) | (uint32_t)(numbits << 16), 0, data, datalen);
 }
@@ -552,8 +548,7 @@
     int i = 0;
     while (Cmd[i] != '\0') {
         if (Cmd[i] == '-') {
-            switch (Cmd[i + 1]) {
-                case 'H':
+            switch (tolower(Cmd[i + 1])) {
                 case 'h':
                     return usage_hf_felica_authentication1();
                 case 'i':
@@ -1148,7 +1143,7 @@
     if (param_getlength(Cmd, paramCount) == 4) {
         param_gethex(Cmd, paramCount++, data + 11, 4);
     } else {
-        PrintAndLogEx(ERR, "Incorrect Parameter length!");
+        PrintAndLogEx(ERR, "Incorrect parameter length!");
         return PM3_EINVARG;
     }
 
