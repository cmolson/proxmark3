//-----------------------------------------------------------------------------
// Copyright (C) 2020 tharexde
//
// This code is licensed to you under the terms of the GNU GPL, version 2 or,
// at your option, any later version. See the LICENSE.txt file for the text of
// the license.
//-----------------------------------------------------------------------------
// Low frequency EM4x50 commands
//-----------------------------------------------------------------------------

#include "fpgaloader.h"
#include "ticks.h"
#include "dbprint.h"
#include "lfadc.h"
#include "commonutil.h"
#include "em4x50.h"

// 4 data bytes
// + byte with row parities
// + column parity byte
// + byte with stop bit

static em4x50_tag_t tag = {
    .sectors = {
        [0]  = { 0x00, 0x00, 0x00, 0x00, 0x00, 0x00, 0x00 }, // password
        [1]  = { 0x00, 0x00, 0x00, 0x00, 0x00, 0x00, 0x00 }, // protection word
        [2]  = { 0x00, 0x00, 0x00, 0x00, 0x00, 0x00, 0x00 }, // control word
        [3]  = { 0x00, 0x00, 0x00, 0x00, 0x00, 0x00, 0x00 }, // user
        [4]  = { 0x00, 0x00, 0x00, 0x00, 0x00, 0x00, 0x00 }, // user
        [5]  = { 0x00, 0x00, 0x00, 0x00, 0x00, 0x00, 0x00 }, // user
        [6]  = { 0x00, 0x00, 0x00, 0x00, 0x00, 0x00, 0x00 }, // user
        [7]  = { 0x00, 0x00, 0x00, 0x00, 0x00, 0x00, 0x00 }, // user
        [8]  = { 0x00, 0x00, 0x00, 0x00, 0x00, 0x00, 0x00 }, // user
        [9]  = { 0x00, 0x00, 0x00, 0x00, 0x00, 0x00, 0x00 }, // user
        [10] = { 0x00, 0x00, 0x00, 0x00, 0x00, 0x00, 0x00 }, // user
        [11] = { 0x00, 0x00, 0x00, 0x00, 0x00, 0x00, 0x00 }, // user
        [12] = { 0x00, 0x00, 0x00, 0x00, 0x00, 0x00, 0x00 }, // user
        [13] = { 0x00, 0x00, 0x00, 0x00, 0x00, 0x00, 0x00 }, // user
        [14] = { 0x00, 0x00, 0x00, 0x00, 0x00, 0x00, 0x00 }, // user
        [15] = { 0x00, 0x00, 0x00, 0x00, 0x00, 0x00, 0x00 }, // user
        [16] = { 0x00, 0x00, 0x00, 0x00, 0x00, 0x00, 0x00 }, // user
        [17] = { 0x00, 0x00, 0x00, 0x00, 0x00, 0x00, 0x00 }, // user
        [18] = { 0x00, 0x00, 0x00, 0x00, 0x00, 0x00, 0x00 }, // user
        [19] = { 0x00, 0x00, 0x00, 0x00, 0x00, 0x00, 0x00 }, // user
        [20] = { 0x00, 0x00, 0x00, 0x00, 0x00, 0x00, 0x00 }, // user
        [21] = { 0x00, 0x00, 0x00, 0x00, 0x00, 0x00, 0x00 }, // user
        [22] = { 0x00, 0x00, 0x00, 0x00, 0x00, 0x00, 0x00 }, // user
        [23] = { 0x00, 0x00, 0x00, 0x00, 0x00, 0x00, 0x00 }, // user
        [24] = { 0x00, 0x00, 0x00, 0x00, 0x00, 0x00, 0x00 }, // user
        [25] = { 0x00, 0x00, 0x00, 0x00, 0x00, 0x00, 0x00 }, // user
        [26] = { 0x00, 0x00, 0x00, 0x00, 0x00, 0x00, 0x00 }, // user
        [27] = { 0x00, 0x00, 0x00, 0x00, 0x00, 0x00, 0x00 }, // user
        [28] = { 0x00, 0x00, 0x00, 0x00, 0x00, 0x00, 0x00 }, // user
        [29] = { 0x00, 0x00, 0x00, 0x00, 0x00, 0x00, 0x00 }, // user
        [30] = { 0x00, 0x00, 0x00, 0x00, 0x00, 0x00, 0x00 }, // user
        [31] = { 0x00, 0x00, 0x00, 0x00, 0x00, 0x00, 0x00 }, // user
        [32] = { 0x00, 0x00, 0x00, 0x00, 0x00, 0x00, 0x00 }, // device serial number
        [33] = { 0x00, 0x00, 0x00, 0x00, 0x00, 0x00, 0x00 }, // device identification
    },
};

// Sam7s has several timers, we will use the source TIMER_CLOCK1 (aka AT91C_TC_CLKS_TIMER_DIV1_CLOCK)
// TIMER_CLOCK1 = MCK/2, MCK is running at 48 MHz, Timer is running at 48/2 = 24 MHz
// EM4x50 units (T0) have duration of 8 microseconds (us), which is 1/125000 per second (carrier)
// T0 = TIMER_CLOCK1 / 125000 = 192

#ifndef T0
#define T0                                  192
#endif

#define EM4X50_T_TAG_QUARTER_PERIOD         16
#define EM4X50_T_TAG_HALF_PERIOD            32
#define EM4X50_T_TAG_THREE_QUARTER_PERIOD   48
#define EM4X50_T_TAG_FULL_PERIOD            64
#define EM4X50_T_TAG_TPP                    64
#define EM4X50_T_TAG_TWA                    64
#define EM4X50_T_WAITING_FOR_SNGLLIW        100
#define EM4X50_T_WAITING_FOR_DBLLIW         1550

#define EM4X50_TAG_TOLERANCE                8
#define EM4X50_TAG_WORD                     45

#define EM4X50_BIT_0                        0
#define EM4X50_BIT_1                        1
#define EM4X50_BIT_OTHER                    2

#define EM4X50_COMMAND_LOGIN                0x01
#define EM4X50_COMMAND_RESET                0x80
#define EM4X50_COMMAND_WRITE                0x12
#define EM4X50_COMMAND_WRITE_PASSWORD       0x11
#define EM4X50_COMMAND_SELECTIVE_READ       0x0A

#define EM4X50_COMMAND_TIMEOUT              5000
#define FPGA_TIMER_0                        0

int gHigh = 0;
int gLow = 0;

// auxiliary functions

static void init_tag(void) {

    // iceman: memset(tag.sectors, 0x00, sizeof));

    // initialize global tag structure
    for (int i = 0; i < 34; i++)
        for (int j = 0; j < 7; j++)
            tag.sectors[i][j] = 0x00;
}

static uint8_t bits2byte(uint8_t *bits, int length) {

    // converts <length> separate bits into a single "byte"
    uint8_t byte = 0;
    for (int i = 0; i < length; i++) {

        byte |= bits[i];

        if (i != length - 1)
            byte <<= 1;
    }

    return byte;
}

static void msb2lsb_word(uint8_t *word) {

    // reorders given <word> according to EM4x50 datasheet (msb -> lsb)

    uint8_t buff[4];
    buff[0] = reflect8(word[3]);
    buff[1] = reflect8(word[2]);
    buff[2] = reflect8(word[1]);
    buff[3] = reflect8(word[0]);

    word[0] = buff[0];
    word[1] = buff[1];
    word[2] = buff[2];
    word[3] = buff[3];
}

static void save_word(int pos, uint8_t bits[EM4X50_TAG_WORD]) {

    // split "raw" word into data, row and column parity bits and stop bit and
    // save them in global tag structure
    uint8_t row_parity[4];
    uint8_t col_parity[8];

    // data and row parities
    for (int i = 0; i < 4; i++) {
        tag.sectors[pos][i] = bits2byte(&bits[9 * i], 8);
        row_parity[i] = bits[9 * i + 8];
    }

    tag.sectors[pos][4] = bits2byte(row_parity, 4);

    // column parities
    for (int i = 0; i < 8; i++)
        col_parity[i] = bits[36 + i];

    tag.sectors[pos][5] = bits2byte(col_parity, 8);

    // stop bit
    tag.sectors[pos][6] = bits[44];
}

static void wait_timer(int timer, uint32_t period) {

    // do nothing for <period> using timer <timer>

    if (timer == FPGA_TIMER_0) {

        AT91C_BASE_TC0->TC_CCR = AT91C_TC_SWTRG;
        while (AT91C_BASE_TC0->TC_CV < period);

    } else {

        AT91C_BASE_TC1->TC_CCR = AT91C_TC_SWTRG;
        while (AT91C_BASE_TC1->TC_CV < period);

    }
}

static void em4x50_setup_read(void) {

    FpgaDownloadAndGo(FPGA_BITSTREAM_LF);
    FpgaWriteConfWord(FPGA_MAJOR_MODE_LF_ADC | FPGA_LF_ADC_READER_FIELD);

    // 50ms for the resonant antenna to settle.
    SpinDelay(50);

    // Now set up the SSC to get the ADC samples that are now streaming at us.
    FpgaSetupSsc(FPGA_MAJOR_MODE_LF_READER);

    FpgaSendCommand(FPGA_CMD_SET_DIVISOR, LF_DIVISOR_125);

    // Connect the A/D to the peak-detected low-frequency path.
    SetAdcMuxFor(GPIO_MUXSEL_LOPKD);

    // Steal this pin from the SSP (SPI communication channel with fpga) and
    // use it to control the modulation
    AT91C_BASE_PIOA->PIO_PER = GPIO_SSC_DOUT;
    AT91C_BASE_PIOA->PIO_OER = GPIO_SSC_DOUT;

    // Disable modulation at default, which means enable the field
    LOW(GPIO_SSC_DOUT);

    // Enable Peripheral Clock for
    //   TIMER_CLOCK0, used to measure exact timing before answering
    //   TIMER_CLOCK1, used to capture edges of the tag frames
    AT91C_BASE_PMC->PMC_PCER |= (1 << AT91C_ID_TC0) | (1 << AT91C_ID_TC1);
    AT91C_BASE_PIOA->PIO_BSR = GPIO_SSC_FRAME;

    // Disable timer during configuration
    AT91C_BASE_TC0->TC_CCR = AT91C_TC_CLKDIS;
    AT91C_BASE_TC1->TC_CCR = AT91C_TC_CLKDIS;

    // TC0: Capture mode, default timer source = MCK/2 (TIMER_CLOCK1), no triggers
    AT91C_BASE_TC0->TC_CMR = AT91C_TC_CLKS_TIMER_DIV1_CLOCK;

    // TC1: Capture mode, default timer source = MCK/2 (TIMER_CLOCK1), no triggers
    AT91C_BASE_TC1->TC_CMR = AT91C_TC_CLKS_TIMER_DIV1_CLOCK;

    // Enable and reset counters
    AT91C_BASE_TC0->TC_CCR = AT91C_TC_CLKEN | AT91C_TC_SWTRG;
    AT91C_BASE_TC1->TC_CCR = AT91C_TC_CLKEN | AT91C_TC_SWTRG;

    // synchronized startup procedure
    while (AT91C_BASE_TC0->TC_CV > 0) {}; // wait until TC1 returned to zero

    // Watchdog hit
    WDT_HIT();
}

// functions for "reader" use case

static bool get_signalproperties(void) {

    // calculate signal properties (mean amplitudes) from measured data:
    // 32 amplitudes (maximum values) -> mean amplitude value -> gHigh -> gLow

    bool signal_found = false;
    int no_periods = 32, pct = 75, noise = 140;
    uint8_t sample_ref = 127;
    uint8_t sample_max_mean = 0;
    uint8_t sample_max[no_periods];
    uint32_t sample_max_sum = 0;
    memcpy(sample_max, 0x00, sizeof(sample_max));

    // wait until signal/noise > 1 (max. 32 periods)
    for (int i = 0; i < T0 * no_periods; i++) {

        if (BUTTON_PRESS()) return false;

        // about 2 samples per bit period
        wait_timer(0, T0 * EM4X50_T_TAG_HALF_PERIOD);

        if (AT91C_BASE_SSC->SSC_RHR > noise) {
            signal_found = true;
            break;
        }
    }

    if (signal_found == false)
        return false;

    // calculate mean maximum value of 32 periods, each period has a length of
    // 3 single "full periods" to eliminate the influence of a listen window
    for (int i = 0; i < no_periods; i++) {

        AT91C_BASE_TC0->TC_CCR = AT91C_TC_SWTRG;
        while (AT91C_BASE_TC0->TC_CV < T0 * 3 * EM4X50_T_TAG_FULL_PERIOD) {

            if (BUTTON_PRESS()) return false;

            volatile uint8_t sample = (uint8_t)AT91C_BASE_SSC->SSC_RHR;
            if (sample > sample_max[i])
                sample_max[i] = sample;

        }

        sample_max_sum += sample_max[i];
    }

    sample_max_mean = sample_max_sum / no_periods;

    // set global envelope variables
    gHigh = sample_ref + pct * (sample_max_mean - sample_ref) / 100;
    gLow = sample_ref - pct * (sample_max_mean - sample_ref) / 100;
    return true;
}

static int get_next_bit(void) {

    // returns bit value (or EM4X50_BIT_OTHER -> no bit pattern) by evaluating
    // a single sample within a bit period (given there is no LIW, ACK or NAK)
    // This function is not used for decoding, it is only used for identifying
    // a listen window (return value = EM4X50_BIT_OTHER) in functions
    // "find_double_listen_window" and "check_ack"

    // get sample at 3/4 of bit period
    wait_timer(0, T0 * EM4X50_T_TAG_THREE_QUARTER_PERIOD);
    uint8_t sample = (uint8_t)AT91C_BASE_SSC->SSC_RHR;

    // wait until end of bit period
    wait_timer(0, T0 * EM4X50_T_TAG_QUARTER_PERIOD);

    // decide wether "0" or "1"
    if (sample > gHigh)
        return EM4X50_BIT_0;
    else if (sample < gLow)
        return EM4X50_BIT_1;

    return EM4X50_BIT_OTHER;
}

static uint32_t get_pulse_length(void) {

//    Dbprintf( _CYAN_("4x50 get_pulse_length A") );

    int32_t timeout = (T0 * 3 * EM4X50_T_TAG_FULL_PERIOD);

    // iterates pulse length (low -> high -> low)

    volatile uint8_t sample = (uint8_t)AT91C_BASE_SSC->SSC_RHR;

    while (sample > gLow && (timeout--)) {
        sample = (uint8_t)AT91C_BASE_SSC->SSC_RHR;
    }

    if (timeout == 0)
        return 0;

    AT91C_BASE_TC1->TC_CCR = AT91C_TC_SWTRG;
    timeout = (T0 * 3 * EM4X50_T_TAG_FULL_PERIOD);

    while (sample < gHigh && (timeout--)) {
        sample = (uint8_t)AT91C_BASE_SSC->SSC_RHR;
    }

    if (timeout == 0)
        return 0;

    timeout = (T0 * 3 * EM4X50_T_TAG_FULL_PERIOD);
    while (sample > gLow && (timeout--)) {
        sample = (uint8_t)AT91C_BASE_SSC->SSC_RHR;
    }

    if (timeout == 0)
        return 0;

    return (uint32_t)AT91C_BASE_TC1->TC_CV;

}

static bool check_pulse_length(uint32_t pl, int length) {
    // check if pulse length <pl> corresponds to given length <length>
    return ((pl >= T0 * (length - EM4X50_TAG_TOLERANCE)) && (pl <= T0 * (length + EM4X50_TAG_TOLERANCE)));
}

static void em4x50_reader_send_bit(int bit) {

    // send single bit according to EM4x50 application note and datasheet

    // reset clock for the next bit
    AT91C_BASE_TC0->TC_CCR = AT91C_TC_SWTRG;

    if (bit == 0) {

        // disable modulation (drop the field) for 7 cycles of carrier
        // period (Opt64)
        LOW(GPIO_SSC_DOUT);
        while (AT91C_BASE_TC0->TC_CV < T0 * 7);

        // enable modulation (activates the field) for remaining first
        // half of bit period
        HIGH(GPIO_SSC_DOUT);
        while (AT91C_BASE_TC0->TC_CV < T0 * EM4X50_T_TAG_HALF_PERIOD);

        // disable modulation for second half of bit period
        LOW(GPIO_SSC_DOUT);
        while (AT91C_BASE_TC0->TC_CV < T0 * EM4X50_T_TAG_FULL_PERIOD);

    } else {

        // bit = "1" means disable modulation for full bit period
        LOW(GPIO_SSC_DOUT);
        while (AT91C_BASE_TC0->TC_CV < T0 * EM4X50_T_TAG_FULL_PERIOD);
    }
}

static void em4x50_reader_send_byte(uint8_t byte) {

    // send byte (without parity)

    for (int i = 0; i < 8; i++)
        em4x50_reader_send_bit((byte >> (7 - i)) & 1);

}

static void em4x50_reader_send_byte_with_parity(uint8_t byte) {

    // send byte followed by its (equal) parity bit

    int parity = 0, bit = 0;

    for (int i = 0; i < 8; i++) {
        bit = (byte >> (7 - i)) & 1;
        em4x50_reader_send_bit(bit);
        parity ^= bit;
    }

    em4x50_reader_send_bit(parity);
}

static void em4x50_reader_send_word(const uint8_t bytes[4]) {

    // send 32 bit word with parity bits according to EM4x50 datasheet

    for (int i = 0; i < 4; i++)
        em4x50_reader_send_byte_with_parity(bytes[i]);

    // send column parities
    em4x50_reader_send_byte(bytes[0] ^ bytes[1] ^ bytes[2] ^ bytes[3]);

    // send final stop bit (always "0")
    em4x50_reader_send_bit(0);
}

static bool find_single_listen_window(void) {

    // find single listen window

    int cnt_pulses = 0;

    while (cnt_pulses < EM4X50_T_WAITING_FOR_SNGLLIW) {

        // identification of listen window is done via evaluation of
        // pulse lengths
        if (check_pulse_length(get_pulse_length(), 3 * EM4X50_T_TAG_FULL_PERIOD)) {

            if (check_pulse_length(get_pulse_length(), 2 * EM4X50_T_TAG_FULL_PERIOD)) {

                // listen window found
                return true;
            }
        }
        cnt_pulses++;
    }

    return false;
}

static bool find_double_listen_window(bool bcommand) {

    // find two successive listen windows that indicate the beginning of
    // data transmission
    // double listen window to be detected within 1600 pulses -> worst case
    // reason: first detectable double listen window after 34 words
    // -> 34 words + 34 single listen windows -> about 1600 pulses

    int cnt_pulses = 0;

    while (cnt_pulses < EM4X50_T_WAITING_FOR_DBLLIW) {

        // identification of listen window is done via evaluation of
        // pulse lengths
        if (check_pulse_length(get_pulse_length(), 3 * EM4X50_T_TAG_FULL_PERIOD)) {

            if (check_pulse_length(get_pulse_length(), 2 * EM4X50_T_TAG_FULL_PERIOD)) {

                // first listen window found

                if (bcommand) {

                    // data transmission from card has to be stopped, because
                    // a commamd shall be issued

                    // unfortunately the posititon in listen window (where
                    // command request has to be sent) has gone, so if a
                    // second window follows - sync on this to issue a command

                    // skip the next bit...
                    wait_timer(FPGA_TIMER_0, T0 * EM4X50_T_TAG_FULL_PERIOD);

                    // ...and check if the following bit does make sense
                    // (if not it is the correct position within the second
                    // listen window)
                    if (get_next_bit() == EM4X50_BIT_OTHER) {

                        // send RM for request mode
                        em4x50_reader_send_bit(0);
                        em4x50_reader_send_bit(0);

                        return true;
                    }

                }

                if (check_pulse_length(get_pulse_length(), 3 * EM4X50_T_TAG_FULL_PERIOD)) {

                    // return although second listen window consists of one
                    // more bit period but this period is necessary for
                    // evaluating further pulse lengths
                    return true;
                }
            }
            cnt_pulses++;
        }
    }

    return false;
}

static bool find_em4x50_tag(void) {

    // function is used to check wether a tag on the proxmark is an
    // EM4x50 tag or not -> speed up "lf search" process
    return find_single_listen_window();
}

static bool request_receive_mode(void) {

    // To issue a command we have to find a listen window first.
    // Because identification and sychronization at the same time is not
    // possible when using pulse lengths a double listen window is used.
    bool bcommand = true;
    return find_double_listen_window(bcommand);
}

static bool check_ack(bool bliw) {

    // returns true if signal structue corresponds to ACK, anything else is
    // counted as NAK (-> false)
    // Only relevant for pasword writing function:
    // If <bliw> is true then within the single listen window right after the
    // ack signal a RM request has to be sent.

    AT91C_BASE_TC0->TC_CCR = AT91C_TC_SWTRG;
    while (AT91C_BASE_TC0->TC_CV < T0 * 4 * EM4X50_T_TAG_FULL_PERIOD) {

        if (check_pulse_length(get_pulse_length(), 2 * EM4X50_T_TAG_FULL_PERIOD)) {

            // The received signal is either ACK or NAK.

            if (check_pulse_length(get_pulse_length(), 2 * EM4X50_T_TAG_FULL_PERIOD)) {

                // Now the signal must be ACK.

                if (!bliw) {

                    return true;

                } else {

                    // send RM request after ack signal

                    // wait for 2 bits (remaining "bit" of ACK signal + first
                    // "bit" of listen window)
                    wait_timer(FPGA_TIMER_0, T0 * 2 * EM4X50_T_TAG_FULL_PERIOD);

                    // check for listen window (if first bit cannot be inerpreted
                    // as a valid bit it must belong to a listen window)
                    if (get_next_bit() == EM4X50_BIT_OTHER) {

                        // send RM for request mode
                        em4x50_reader_send_bit(0);
                        em4x50_reader_send_bit(0);

                        return true;
                    }
                }
            } else {

                // It's NAK -> stop searching
                break;
            }
        }
    }

    return false;
}

static int get_word_from_bitstream(uint8_t bits[EM4X50_TAG_WORD]) {

    // decodes one word by evaluating pulse lengths and previous bit;
    // word must have 45 bits in total:
    // 32 data bits + 4 row parity bits + 8 column parity bits + 1 stop bit

    bool bbitchange = false;
    int i = 0;
    uint32_t pl = 0;

    // initial bit value depends on last pulse length of listen window
    pl = get_pulse_length();
    if (check_pulse_length(pl, 3 * EM4X50_T_TAG_HALF_PERIOD)) {

        // pulse length = 1.5
        bits[0] = 1;

    } else if (check_pulse_length(pl, 2 * EM4X50_T_TAG_FULL_PERIOD)) {

        // pulse length = 2
        bits[0] = 0;
        bbitchange = true;

    } else {

        // pulse length = 2.5
        bits[0] = 0;
        bits[1] = 1;
        i++;
    }

    // identify remaining bits based on pulse lengths
    // between two listen windows only pulse lengths of 1, 1.5 and 2 are possible
    while (BUTTON_PRESS() == false) {

        i++;
        pl = get_pulse_length();

        if (check_pulse_length(pl, EM4X50_T_TAG_FULL_PERIOD)) {

            // pulse length = 1 -> keep former bit value
            bits[i] = bits[i - 1];

        } else if (check_pulse_length(pl, 3 * EM4X50_T_TAG_HALF_PERIOD)) {

            // pulse length = 1.5 -> decision on bit change

            if (bbitchange) {

                // if number of pulse lengths with 1.5 periods is even -> add bit
                bits[i] = (bits[i - 1] == 1) ? 1 : 0;

                // pulse length of 1.5 changes bit value
                bits[i + 1] = (bits[i] == 1) ? 0 : 1;
                i++;

                // next time add only one bit
                bbitchange = false;

            } else {

                bits[i] = (bits[i - 1] == 1) ? 0 : 1;

                // next time two bits have to be added
                bbitchange = true;
            }

        } else if (check_pulse_length(pl, 2 * EM4X50_T_TAG_FULL_PERIOD)) {

            // pulse length of 2 means: adding 2 bits "01"
            bits[i] = 0;
            bits[i + 1] = 1;
            i++;

        } else if (check_pulse_length(pl, 3 * EM4X50_T_TAG_FULL_PERIOD)) {

            // pulse length of 3 indicates listen window -> clear last
            // bit (= 0) and return
            return --i;

        }
    }

    return 0;
}

//==============================================================================
// login function
//==============================================================================

static bool login(uint8_t password[4]) {

    // simple login to EM4x50,
    // used in operations that require authentication

    if (request_receive_mode()) {

        // send login command
        em4x50_reader_send_byte_with_parity(EM4X50_COMMAND_LOGIN);

        // send password
        em4x50_reader_send_word(password);

        // check if ACK is returned
        if (check_ack(false))
            return true;

    } else {
        if (DBGLEVEL >= DBG_DEBUG)
            Dbprintf("error in command request");
    }

    return false;
}

//==============================================================================
// reset function
//==============================================================================

static bool reset(void) {

    // resets EM4x50 tag (used by write function)

    if (request_receive_mode()) {

        // send login command
        em4x50_reader_send_byte_with_parity(EM4X50_COMMAND_RESET);

        if (check_ack(false))
            return true;

    } else {
        if (DBGLEVEL >= DBG_DEBUG)
            Dbprintf("error in command request");
    }

    return false;
}

//==============================================================================
// read functions
//==============================================================================

static bool standard_read(int *now) {

    // reads data that tag transmits when exposed to reader field
    // (standard read mode); number of read words is saved in <now>

    int fwr = *now;
    uint8_t bits[EM4X50_TAG_WORD] = {0};

    // start with the identification of two succsessive listening windows
    if (find_double_listen_window(false)) {

        // read and save words until following double listen window is detected
        while (get_word_from_bitstream(bits) == EM4X50_TAG_WORD)
            save_word((*now)++, bits);

        // number of detected words
        *now -= fwr;

        return true;

    } else {
        if (DBGLEVEL >= DBG_DEBUG)
            Dbprintf("didn't find a listen window");
    }

    return false;
}

static bool selective_read(uint8_t addresses[4]) {

    // reads from "first word read" (fwr = addresses[3]) to "last word read"
    // (lwr = addresses[2])
    // result is verified by "standard read mode"

    int fwr = addresses[3];     // first word read
    int lwr = addresses[2];     // last word read
    int now = fwr;              // number of words

    if (request_receive_mode()) {

        // send selective read command
        em4x50_reader_send_byte_with_parity(EM4X50_COMMAND_SELECTIVE_READ);

        // send address data
        em4x50_reader_send_word(addresses);

        // look for ACK sequence
        if (check_ack(false))

            // save and verify via standard read mode (compare number of words)
            if (standard_read(&now))
                if (now == (lwr - fwr + 1))
                    return true;

    } else {
        if (DBGLEVEL >= DBG_DEBUG)
            Dbprintf("error in command request");
    }

    return false;
}

void em4x50_info(em4x50_data_t *etd) {

    // collects as much information as possible via selective read mode
    // if no password is given -> try with standard password "0x00000000"
    // otherwise continue without login

    bool bsuccess = false, blogin = false;
    uint8_t status = 0;
    uint8_t addresses[] = {0x00, 0x00, 0x21, 0x00}; // fwr = 0, lwr = 33
    uint8_t password[] = {0x00, 0x00, 0x00, 0x00};  // default password

    init_tag();
    em4x50_setup_read();

    // set gHigh and gLow
    if (get_signalproperties() && find_em4x50_tag()) {

        if (etd->pwd_given) {

            // try to login with given password
            blogin = login(etd->password);

        } else {

            // if no password is given, try to login with "0x00000000"
            blogin = login(password);

        }

        bsuccess = selective_read(addresses);
    }

    status = (bsuccess << 1) + blogin;

    lf_finalize();
    reply_ng(CMD_ACK, status, (uint8_t *)tag.sectors, 238);
}

void em4x50_read(em4x50_data_t *etd) {

    // reads in two different ways:
    // - using "selective read mode" -> bidirectional communication
    // - using "standard read mode" -> unidirectional communication (read
    //   data that tag transmits "voluntarily")

    bool bsuccess = false, blogin = false;
    int now = 0;
    uint8_t status = 0;
    uint8_t addresses[] = {0x00, 0x00, 0x00, 0x00};

    init_tag();
    em4x50_setup_read();

    // set gHigh and gLow
    if (get_signalproperties() && find_em4x50_tag()) {

        if (etd->addr_given) {

            // selective read mode

            // try to login with given password
            if (etd->pwd_given)
                blogin = login(etd->password);

            // only one word has to be read -> first word read = last word read
            addresses[2] = addresses[3] = etd->address;
            bsuccess = selective_read(addresses);

        } else {

            // standard read mode
            bsuccess = standard_read(&now);

        }
    }

    status = (now << 2) + (bsuccess << 1) + blogin;

    LOW(GPIO_SSC_DOUT);
    lf_finalize();
    reply_ng(CMD_ACK, status, (uint8_t *)tag.sectors, 238);
}

//==============================================================================
// write functions
//==============================================================================

static bool write(uint8_t word[4], uint8_t address) {

    // writes <word> to specified <address>

    if (request_receive_mode()) {

        // send write command
        em4x50_reader_send_byte_with_parity(EM4X50_COMMAND_WRITE);

        // send address data
        em4x50_reader_send_byte_with_parity(address);

        // send data
        em4x50_reader_send_word(word);

        // wait for T0 * EM4X50_T_TAG_TWA (write access time)
        wait_timer(FPGA_TIMER_0, T0 * EM4X50_T_TAG_TWA);

        // look for ACK sequence
        if (check_ack(false)) {

            // now EM4x50 needs T0 * EM4X50_T_TAG_TWEE (EEPROM write time)
            // for saving data and should return with ACK
            if (check_ack(false))
                return true;

        }

    } else {
        if (DBGLEVEL >= DBG_DEBUG)
            Dbprintf("error in command request");
    }

    return false;
}

static bool write_password(uint8_t password[4], uint8_t new_password[4]) {

    // changes password from <password> to <new_password>

    if (request_receive_mode()) {

        // send write password command
        em4x50_reader_send_byte_with_parity(EM4X50_COMMAND_WRITE_PASSWORD);

        // send address data
        em4x50_reader_send_word(password);

        // wait for T0 * EM4x50_T_TAG_TPP (processing pause time)
        wait_timer(FPGA_TIMER_0, T0 * EM4X50_T_TAG_TPP);

        // look for ACK sequence and send rm request
        // during following listen window
        if (check_ack(true)) {

            // send new password
            em4x50_reader_send_word(new_password);

            // wait for T0 * EM4X50_T_TAG_TWA (write access time)
            wait_timer(FPGA_TIMER_0, T0 * EM4X50_T_TAG_TWA);

            if (check_ack(false))
                if (check_ack(false))
                    return true;

        }

    } else {
        if (DBGLEVEL >= DBG_DEBUG)
            Dbprintf("error in command request");
    }

    return false;
}

void em4x50_write(em4x50_data_t *etd) {

    // write operation process for EM4x50 tag,
    // single word is written to given address, verified by selective read operation

    bool bsuccess = false, blogin = false;
    uint8_t status = 0;
    uint8_t word[4] = {0x00, 0x00, 0x00, 0x00};
    uint8_t addresses[4] = {0x00, 0x00, 0x00, 0x00};

    init_tag();
    em4x50_setup_read();

    // set gHigh and gLow
    if (get_signalproperties() && find_em4x50_tag()) {

        // reorder word according to datasheet
        msb2lsb_word(etd->word);

        // if password is given try to login first
        if (etd->pwd_given)
            blogin = login(etd->password);

        // write word to given address
        if (write(etd->word, etd->address)) {

            // to verify result reset EM4x50
            if (reset()) {

                // if password is given login
                if (etd->pwd_given)
                    blogin &= login(etd->password);

                // call a selective read
                addresses[2] = addresses[3] = etd->address;
                if (selective_read(addresses)) {

                    // compare with given word
                    word[0] = tag.sectors[etd->address][0];
                    word[1] = tag.sectors[etd->address][1];
                    word[2] = tag.sectors[etd->address][2];
                    word[3] = tag.sectors[etd->address][3];
                    msb2lsb_word(word);

                    bsuccess = true;
                    for (int i = 0; i < 4; i++)
                        bsuccess &= (word[i] == etd->word[i]) ? true : false;

                }
            }
        }
    }

    status = (bsuccess << 1) + blogin;

    lf_finalize();
    reply_ng(CMD_ACK, status, (uint8_t *)tag.sectors, 238);
}

void em4x50_write_password(em4x50_data_t *etd) {

    // simple change of password

    bool bsuccess = false;
    uint8_t rpwd[4] = {0x0, 0x0, 0x0, 0x0};
    uint8_t rnewpwd[4] = {0x0, 0x0, 0x0, 0x0};

    init_tag();
    em4x50_setup_read();

    // set gHigh and gLow
    if (get_signalproperties() && find_em4x50_tag()) {

        // lsb -> msb
        rpwd[0] = reflect8(etd->password[3]);
        rpwd[1] = reflect8(etd->password[2]);
        rpwd[2] = reflect8(etd->password[1]);
        rpwd[3] = reflect8(etd->password[0]);

        rnewpwd[0] = reflect8(etd->new_password[3]);
        rnewpwd[1] = reflect8(etd->new_password[2]);
        rnewpwd[2] = reflect8(etd->new_password[1]);
        rnewpwd[3] = reflect8(etd->new_password[0]);

        // login and change password
        if (login(rpwd)) {
            bsuccess = write_password(rpwd, rnewpwd);
        }
    }

    lf_finalize();
    reply_ng(CMD_ACK, bsuccess, 0, 0);
}

void em4x50_wipe(em4x50_data_t *etd) {

    // set all data of EM4x50 tag to 0x0 including password

    bool bsuccess = false;
    uint8_t zero[4] = {0, 0, 0, 0};
    uint8_t addresses[4] = {0, 0, EM4X50_NO_WORDS - 3, 1};

    init_tag();
    em4x50_setup_read();

    // set gHigh and gLow
    if (get_signalproperties() && find_em4x50_tag()) {

        // login first
        if (login(etd->password)) {

            // write 0x0 to each address but ignore addresses
            // 0 -> password, 32 -> serial, 33 -> uid
            // writing 34 words takes about 3.6 seconds -> high timeout needed
            for (int i = 1; i <= EM4X50_NO_WORDS - 3; i++)
                write(zero, i);

            // to verify result reset EM4x50
            if (reset()) {

                // login not necessary because protected word has been set to 0
                // -> no read protected words
                // -> selective read can be called immediately
                if (selective_read(addresses)) {

                    // check if everything is zero
                    bsuccess = true;
                    for (int i = 1; i <= EM4X50_NO_WORDS - 3; i++)
                        for (int j = 0; j < 4; j++)
                            bsuccess &= (tag.sectors[i][j] == 0) ? true : false;

                }

                if (bsuccess) {

                    // so far everything is fine
                    // last task: reset password
                    if (login(etd->password))
                        bsuccess = write_password(etd->password, zero);

                    // verify by login with new password
                    if (bsuccess)
                        bsuccess = login(zero);
                }
            }
        }
    }

    lf_finalize();
    reply_ng(CMD_ACK, bsuccess, (uint8_t *)tag.sectors, 238);
}

<<<<<<< HEAD
static bool em4x50_sim_send_bit(uint8_t bit) {

    uint16_t check = 0;

    for (int t = 0; t < EM4X50_T_TAG_FULL_PERIOD; t++) {

        // wait until SSC_CLK goes HIGH
        // used as a simple detection of a reader field?
        while (!(AT91C_BASE_PIOA->PIO_PDSR & GPIO_SSC_CLK)) {
            WDT_HIT();
            if (check == 1000) {
                if (BUTTON_PRESS())
                    return false;
                check = 0;
            }
            ++check;
        }

        if (bit)
            OPEN_COIL();
        else
            SHORT_COIL();

        check = 0;

        //wait until SSC_CLK goes LOW
        while (AT91C_BASE_PIOA->PIO_PDSR & GPIO_SSC_CLK) {
            WDT_HIT();
            if (check == 1000) {
                if (BUTTON_PRESS())
                    return false;
                check = 0;
            }
            ++check;
        }

        if (t == EM4X50_T_TAG_HALF_PERIOD)
            bit ^= 1;

    }

    return true;
}

static bool em4x50_sim_send_byte(uint8_t byte) {

    // send byte
    for (int i = 0; i < 8; i++)
        if (!em4x50_sim_send_bit((byte >> (7 - i)) & 1))
            return false;

    return true;

}

static bool em4x50_sim_send_byte_with_parity(uint8_t byte) {

    uint8_t parity = 0x0;

    // send byte with parity (even)
    for (int i = 0; i < 8; i++)
        parity ^= (byte >> i) & 1;

    if (!em4x50_sim_send_byte(byte))
        return false;;

    if (!em4x50_sim_send_bit(parity))
        return false;

    return true;
}

bool em4x50_sim_send_word(uint32_t word) {

    uint8_t cparity = 0x00;

    // 4 bytes each with even row parity bit
    for (int i = 0; i < 4; i++)
        if (!em4x50_sim_send_byte_with_parity((word >> ((3 - i) * 8)) & 0xFF))
            return false;

    // column parity
    for (int i = 0; i < 8; i++) {
        cparity <<= 1;
        for (int j = 0; j < 4; j++) {
            cparity ^= (((word >> ((3 - j) * 8)) & 0xFF) >> (7 - i)) & 1;
        }
    }
    if (!em4x50_sim_send_byte(cparity))
        return false;

    // stop bit
    if (!em4x50_sim_send_bit(0))
        return false;

    return true;
}

bool em4x50_sim_send_listen_window(void) {

    //int i = 0;
    uint16_t check = 0;
    //uint8_t test[100] = {0};

    for (int t = 0; t < 5 * EM4X50_T_TAG_FULL_PERIOD; t++) {

        // wait until SSC_CLK goes HIGH
        while (!(AT91C_BASE_PIOA->PIO_PDSR & GPIO_SSC_CLK)) {
            WDT_HIT();
            if (check == 1000) {
                if (BUTTON_PRESS())
                    return false;
                check = 0;
            }
            ++check;
        }

        if (t >= 4 * EM4X50_T_TAG_FULL_PERIOD) {
            SHORT_COIL();
        } else if (t >= 3 * EM4X50_T_TAG_FULL_PERIOD) {
            OPEN_COIL();
        } else if (t >= EM4X50_T_TAG_FULL_PERIOD) {
            SHORT_COIL();
        } else if (t >= EM4X50_T_TAG_HALF_PERIOD) {
            OPEN_COIL();
        } else {
            SHORT_COIL();
        }

        check = 0;

        //wait until SSC_CLK goes LOW
        while (AT91C_BASE_PIOA->PIO_PDSR & GPIO_SSC_CLK) {
            WDT_HIT();
            if (check == 1000) {
                if (BUTTON_PRESS())
                    return false;
                check = 0;
            }
            ++check;
        }
    }

    return true;
}

void em4x50_sim(em4x50_data_t *etd) {

    bool bsuccess = false;

    lf_finalize();
    reply_ng(CMD_ACK, bsuccess, (uint8_t *)tag.sectors, 238);
}

void em4x50_test(em4x50_data_t *etd) {

    bool bsuccess = true;

    reply_ng(CMD_ACK, bsuccess, (uint8_t *)tag.sectors, 238);
}

int em4x50_standalone_read(uint64_t *words) {

    int now = 0;
    uint8_t bits[EM4X50_TAG_WORD];

    em4x50_setup_read();

    if (get_signalproperties() && find_em4x50_tag()) {

        if (find_double_listen_window(false)) {

            memset(bits, 0, sizeof(bits));

            while (get_word_from_bitstream(bits) == EM4X50_TAG_WORD) {
                words[now] = 0;

                for (int i = 0; i < EM4X50_TAG_WORD; i++) {
                    words[now] <<= 1;
                    words[now] += bits[i] & 1;
                }

                now++;
            }
        }
    }

    return now;
=======
void em4x50_brute(em4x50_data_t *etd) {

    // searching for password in given range

    bool bsuccess = false;
    int cnt = 0;
    uint8_t bytes[4] ={0x0, 0x0, 0x0, 0x0};
    uint32_t pwd = 0x0, rpwd = 0x0;
    
    init_tag();
    em4x50_setup_read();

    // set gHigh and gLow
    if (get_signalproperties() && find_em4x50_tag()) {

        for (pwd = etd->start_password; pwd <= etd->stop_password; pwd++) {

            // lsb -> msb
            rpwd = reflect32(pwd);
            
            for (int i = 0; i < 4; i++)
                bytes[i] = (rpwd >> ((3 - i) * 8)) & 0xFF;
            
            if (login(bytes)) {
                bsuccess = true;
                break;
            }
            
            // print password every 500 iterations
            if ((++cnt % 500) == 0) {

                // print header
                if (cnt == 500) {
                    Dbprintf("");
                    Dbprintf("|---------+------------+------------|");
                    Dbprintf("|   no.   | pwd (msb)  | pwd (lsb)  |");
                    Dbprintf("|---------+------------+------------|");
                }

                // print data
                Dbprintf("|%8i | 0x%08x | 0x%08x |", cnt, rpwd, pwd);
            }
            
            if (BUTTON_PRESS())
                break;
        }

        // print footer
        if (cnt >= 500)
            Dbprintf("|---------+------------+------------|");
    }

    lf_finalize();
    reply_ng(CMD_ACK, bsuccess, (uint8_t *)(&pwd), 32);
>>>>>>> 037234bb
}<|MERGE_RESOLUTION|>--- conflicted
+++ resolved
@@ -1100,168 +1100,6 @@
     reply_ng(CMD_ACK, bsuccess, (uint8_t *)tag.sectors, 238);
 }
 
-<<<<<<< HEAD
-static bool em4x50_sim_send_bit(uint8_t bit) {
-
-    uint16_t check = 0;
-
-    for (int t = 0; t < EM4X50_T_TAG_FULL_PERIOD; t++) {
-
-        // wait until SSC_CLK goes HIGH
-        // used as a simple detection of a reader field?
-        while (!(AT91C_BASE_PIOA->PIO_PDSR & GPIO_SSC_CLK)) {
-            WDT_HIT();
-            if (check == 1000) {
-                if (BUTTON_PRESS())
-                    return false;
-                check = 0;
-            }
-            ++check;
-        }
-
-        if (bit)
-            OPEN_COIL();
-        else
-            SHORT_COIL();
-
-        check = 0;
-
-        //wait until SSC_CLK goes LOW
-        while (AT91C_BASE_PIOA->PIO_PDSR & GPIO_SSC_CLK) {
-            WDT_HIT();
-            if (check == 1000) {
-                if (BUTTON_PRESS())
-                    return false;
-                check = 0;
-            }
-            ++check;
-        }
-
-        if (t == EM4X50_T_TAG_HALF_PERIOD)
-            bit ^= 1;
-
-    }
-
-    return true;
-}
-
-static bool em4x50_sim_send_byte(uint8_t byte) {
-
-    // send byte
-    for (int i = 0; i < 8; i++)
-        if (!em4x50_sim_send_bit((byte >> (7 - i)) & 1))
-            return false;
-
-    return true;
-
-}
-
-static bool em4x50_sim_send_byte_with_parity(uint8_t byte) {
-
-    uint8_t parity = 0x0;
-
-    // send byte with parity (even)
-    for (int i = 0; i < 8; i++)
-        parity ^= (byte >> i) & 1;
-
-    if (!em4x50_sim_send_byte(byte))
-        return false;;
-
-    if (!em4x50_sim_send_bit(parity))
-        return false;
-
-    return true;
-}
-
-bool em4x50_sim_send_word(uint32_t word) {
-
-    uint8_t cparity = 0x00;
-
-    // 4 bytes each with even row parity bit
-    for (int i = 0; i < 4; i++)
-        if (!em4x50_sim_send_byte_with_parity((word >> ((3 - i) * 8)) & 0xFF))
-            return false;
-
-    // column parity
-    for (int i = 0; i < 8; i++) {
-        cparity <<= 1;
-        for (int j = 0; j < 4; j++) {
-            cparity ^= (((word >> ((3 - j) * 8)) & 0xFF) >> (7 - i)) & 1;
-        }
-    }
-    if (!em4x50_sim_send_byte(cparity))
-        return false;
-
-    // stop bit
-    if (!em4x50_sim_send_bit(0))
-        return false;
-
-    return true;
-}
-
-bool em4x50_sim_send_listen_window(void) {
-
-    //int i = 0;
-    uint16_t check = 0;
-    //uint8_t test[100] = {0};
-
-    for (int t = 0; t < 5 * EM4X50_T_TAG_FULL_PERIOD; t++) {
-
-        // wait until SSC_CLK goes HIGH
-        while (!(AT91C_BASE_PIOA->PIO_PDSR & GPIO_SSC_CLK)) {
-            WDT_HIT();
-            if (check == 1000) {
-                if (BUTTON_PRESS())
-                    return false;
-                check = 0;
-            }
-            ++check;
-        }
-
-        if (t >= 4 * EM4X50_T_TAG_FULL_PERIOD) {
-            SHORT_COIL();
-        } else if (t >= 3 * EM4X50_T_TAG_FULL_PERIOD) {
-            OPEN_COIL();
-        } else if (t >= EM4X50_T_TAG_FULL_PERIOD) {
-            SHORT_COIL();
-        } else if (t >= EM4X50_T_TAG_HALF_PERIOD) {
-            OPEN_COIL();
-        } else {
-            SHORT_COIL();
-        }
-
-        check = 0;
-
-        //wait until SSC_CLK goes LOW
-        while (AT91C_BASE_PIOA->PIO_PDSR & GPIO_SSC_CLK) {
-            WDT_HIT();
-            if (check == 1000) {
-                if (BUTTON_PRESS())
-                    return false;
-                check = 0;
-            }
-            ++check;
-        }
-    }
-
-    return true;
-}
-
-void em4x50_sim(em4x50_data_t *etd) {
-
-    bool bsuccess = false;
-
-    lf_finalize();
-    reply_ng(CMD_ACK, bsuccess, (uint8_t *)tag.sectors, 238);
-}
-
-void em4x50_test(em4x50_data_t *etd) {
-
-    bool bsuccess = true;
-
-    reply_ng(CMD_ACK, bsuccess, (uint8_t *)tag.sectors, 238);
-}
-
 int em4x50_standalone_read(uint64_t *words) {
 
     int now = 0;
@@ -1289,7 +1127,8 @@
     }
 
     return now;
-=======
+}
+
 void em4x50_brute(em4x50_data_t *etd) {
 
     // searching for password in given range
@@ -1344,5 +1183,4 @@
 
     lf_finalize();
     reply_ng(CMD_ACK, bsuccess, (uint8_t *)(&pwd), 32);
->>>>>>> 037234bb
 }