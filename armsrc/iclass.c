--- conflicted
+++ resolved
@@ -1706,13 +1706,8 @@
 		//Set card_data to all zeroes, we'll fill it with data
 		memset(card_data,0x0,USB_CMD_DATA_SIZE);
 		uint8_t failedRead =0;
-<<<<<<< HEAD
-		uint8_t stored_data_length =0;
+		uint32_t stored_data_length =0;
 				//then loop around remaining blocks
-=======
-		uint32_t stored_data_length =0;
-		//then loop around remaining blocks
->>>>>>> e80aeb96
 		for(int block=0; block < cardsize; block++){
 
 			read[1]= block;
