--- conflicted
+++ resolved
@@ -108,43 +108,6 @@
 # define	CheckCrc14A(data, len)	check_crc(CRC_14443_A, (data), (len))
 #endif 
 
-<<<<<<< HEAD
-extern void GetParity(const uint8_t *pbtCmd, uint16_t len, uint8_t *par);
-
-extern tDemod *GetDemod(void);
-extern void DemodReset(void);
-extern void DemodInit(uint8_t *data, uint8_t *parity);
-extern tUart *GetUart(void);
-extern void UartReset(void);
-extern void UartInit(uint8_t *data, uint8_t *parity);
-extern RAMFUNC bool MillerDecoding(uint8_t bit, uint32_t non_real_time);
-extern RAMFUNC int ManchesterDecoding(uint8_t bit, uint16_t offset, uint32_t non_real_time);
-
-extern void RAMFUNC SniffIso14443a(uint8_t param);
-extern void SimulateIso14443aTag(int tagType, int flags, uint8_t *data);
-extern void iso14443a_antifuzz(uint32_t flags);
-extern void ReaderIso14443a(UsbCommand *c);
-extern void ReaderTransmit(uint8_t *frame, uint16_t len, uint32_t *timing);
-extern void ReaderTransmitBitsPar(uint8_t *frame, uint16_t bits, uint8_t *par, uint32_t *timing);
-extern void ReaderTransmitPar(uint8_t *frame, uint16_t len, uint8_t *par, uint32_t *timing);
-extern int ReaderReceive(uint8_t *receivedAnswer, uint8_t *par);
-
-extern void iso14443a_setup(uint8_t fpga_minor_mode);
-extern int iso14_apdu(uint8_t *cmd, uint16_t cmd_len, bool send_chaining, void *data, uint8_t *res);
-extern int iso14443a_select_card(uint8_t *uid_ptr, iso14a_card_select_t *resp_data, uint32_t *cuid_ptr, bool anticollision, uint8_t num_cascades, bool no_rats);
-extern int iso14443a_fast_select_card(uint8_t *uid_ptr, uint8_t num_cascades);
-extern void iso14a_set_trigger(bool enable);
-
-extern int EmSendPrecompiledCmd(tag_response_info_t *response_info);
-extern int EmSendCmd14443aRaw(uint8_t *resp, uint16_t respLen);
-extern int EmSend4bit(uint8_t resp);
-extern int EmSendCmd(uint8_t *resp, uint16_t respLen);
-extern int EmSendCmdEx(uint8_t *resp, uint16_t respLen, bool collision);
-extern int EmGetCmd(uint8_t *received, uint16_t *len, uint8_t *parity);
-extern int EmSendCmdPar(uint8_t *resp, uint16_t respLen, uint8_t *par);
-extern int EmSendCmdParEx(uint8_t *resp, uint16_t respLen, uint8_t *par, bool collision);
-extern int EmSendPrecompiledCmd(tag_response_info_t *response_info);
-=======
 void GetParity(const uint8_t *pbtCmd, uint16_t len, uint8_t *par);
 
 tDemod *GetDemod(void);
@@ -171,6 +134,7 @@
 int iso14443a_fast_select_card(uint8_t *uid_ptr, uint8_t num_cascades);
 void iso14a_set_trigger(bool enable);
 
+int EmSendPrecompiledCmd(tag_response_info_t *response_info);
 int EmSendCmd14443aRaw(uint8_t *resp, uint16_t respLen);
 int EmSend4bit(uint8_t resp);
 int EmSendCmd(uint8_t *resp, uint16_t respLen);
@@ -179,24 +143,18 @@
 int EmSendCmdPar(uint8_t *resp, uint16_t respLen, uint8_t *par);
 int EmSendCmdParEx(uint8_t *resp, uint16_t respLen, uint8_t *par, bool collision);
 int EmSendPrecompiledCmd(tag_response_info_t *response_info);
->>>>>>> 26eb54b9
 
-extern void EmLogTraceReader(void);
+void EmLogTraceReader(void);
 
-extern bool prepare_allocated_tag_modulation(tag_response_info_t *response_info, uint8_t **buffer, size_t *max_buffer_size);
+bool prepare_allocated_tag_modulation(tag_response_info_t *response_info, uint8_t **buffer, size_t *max_buffer_size);
 
 bool EmLogTrace(uint8_t *reader_data, uint16_t reader_len, uint32_t reader_StartTime, uint32_t reader_EndTime, uint8_t *reader_Parity,
                 uint8_t *tag_data, uint16_t tag_len, uint32_t tag_StartTime, uint32_t tag_EndTime, uint8_t *tag_Parity);
 
-<<<<<<< HEAD
-=======
-//bool prepare_allocated_tag_modulation(tag_response_info_t *response_info, uint8_t **buffer, size_t *buffer_size);
-
->>>>>>> 26eb54b9
 void ReaderMifare(bool first_try, uint8_t block, uint8_t keytype);
 void DetectNACKbug();
 
-extern void AppendCrc14443a(uint8_t *data, int len);
+void AppendCrc14443a(uint8_t *data, int len);
 
 #ifdef __cplusplus
 }
